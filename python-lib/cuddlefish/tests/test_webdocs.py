--- conflicted
+++ resolved
@@ -43,7 +43,6 @@
     def test_create_module_doc(self):
         root = os.path.join(os.getcwd() + \
             '/python-lib/cuddlefish/tests/static-files')
-<<<<<<< HEAD
         module_list = get_module_list(root)
         test_module_info = False
         for module_info in module_list:
@@ -55,11 +54,6 @@
         self.assertEqual(test_stability, "stable")
         web_docs = webdocs.WebDocs(root, module_list)
         module = web_docs.create_module_page(test_module_info)
-=======
-        web_docs = webdocs.WebDocs(root)
-        module = web_docs.create_module_page(os.path.join(\
-            root + '/doc/module-source/sdk/aardvark-feeder.md'))
->>>>>>> 97e2f9a6
         self._test_common_contents(module)
         self.assertTrue(\
             '<title>aardvark-feeder - Add-on SDK Documentation</title>'\
