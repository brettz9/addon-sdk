--- conflicted
+++ resolved
@@ -15,17 +15,15 @@
         zf.write(str(harness_options['icon']), 'icon.png')
         del harness_options['icon']
 
-<<<<<<< HEAD
     if 'optionsURL' in harness_options:
         from options_xul import parse_options
         open('.options.xul','w').write(parse_options(harness_options["optionsURL"], harness_options["jetpackID"]))
         zf.write('.options.xul','options.xul')
         os.remove('.options.xul')
-=======
+
     if 'icon64' in harness_options:
         zf.write(str(harness_options['icon64']), 'icon64.png')
         del harness_options['icon64']
->>>>>>> e5f80951
 
     IGNORED_FILES = [".hgignore", "install.rdf", 
                      "application.ini", xpi_name]
