--- conflicted
+++ resolved
@@ -669,12 +669,8 @@
     # a Mozilla application (which includes running tests).
 
     use_main = False
-<<<<<<< HEAD
-    inherited_options = ['verbose', 'enable_e10s', 'parseable', 'no_quit']
-=======
     inherited_options = ['verbose', 'enable_e10s', 'parseable', 'check_memory',
-                         'abort_on_missing']
->>>>>>> ebefb7dc
+                         'no_quit', 'abort_on_missing']
     enforce_timeouts = False
 
     if command == "xpi":
