import sys
import os
import optparse
import glob

from copy import copy
import simplejson as json
from cuddlefish import packaging
from cuddlefish.bunch import Bunch

MOZRUNNER_BIN_NOT_FOUND = 'Mozrunner could not locate your binary'
MOZRUNNER_BIN_NOT_FOUND_HELP = """
I can't find the application binary in any of its default locations
on your system. Please specify one using the -b/--binary option.
"""

UPDATE_RDF_FILENAME = "%s.update.rdf"
XPI_FILENAME = "%s.xpi"

usage = """
%prog [options] command [command-specific options]

Supported Commands:
  docs       - view web-based documentation
  init       - create a sample addon in an empty directory
<<<<<<< HEAD
=======
  xpi        - generate an xpi
>>>>>>> 76c62915
  test       - run tests
  run        - run program
  xpi        - generate an xpi

Experimental Commands:
  develop    - run development server

Internal Commands:
  sdocs      - export static documentation
  testcfx    - test the cfx tool
  testex     - test all example code
  testpkgs   - test all installed packages
  testall    - test whole environment

Experimental and internal commands and options are not supported and may be
changed or removed in the future.
"""

<<<<<<< HEAD
global_options = [
    (("-v", "--verbose",), dict(dest="verbose",
                                help="enable lots of output",
                                action="store_true",
                                default=False)),
    ]

parser_groups = (
    ("Command-Specific Options", [
        (("", "--update-url",), dict(dest="update_url",
                                     help="update URL in install.rdf",
                                     metavar=None,
                                     default=None,
                                     cmds=['xpi'])),
        (("", "--update-link",), dict(dest="update_link",
                                      help="generate update.rdf",
                                      metavar=None,
                                      default=None,
                                      cmds=['xpi'])),
        (("-p", "--profiledir",), dict(dest="profiledir",
                                       help=("profile directory to pass to "
                                             "app"),
                                       metavar=None,
                                       default=None,
                                       cmds=['test', 'run', 'testex',
                                             'testpkgs', 'testall'])),
        (("-b", "--binary",), dict(dest="binary",
                                   help="path to app binary",
                                   metavar=None,
                                   default=None,
                                   cmds=['test', 'run', 'testex', 'testpkgs',
                                         'testall'])),
        (("-a", "--app",), dict(dest="app",
                                help=("app to run: firefox (default), "
                                      "xulrunner, fennec, or thunderbird"),
                                metavar=None,
                                default="firefox",
                                cmds=['test', 'run', 'testex', 'testpkgs',
                                      'testall'])),
        (("", "--dependencies",), dict(dest="dep_tests",
                                       help="include tests for all deps",
                                       action="store_true",
                                       default=False,
                                       cmds=['test', 'testex', 'testpkgs',
                                             'testall'])),
        (("", "--times",), dict(dest="iterations",
                                type="int",
                                help="number of times to run tests",
                                default=1,
                                cmds=['test', 'testex', 'testpkgs',
                                      'testall'])),
        (("-f", "--filter",), dict(dest="filter",
                                   help=("only run tests whose filenames "
                                         "match FILTER, a regexp"),
                                   metavar=None,
                                   default=None,
                                   cmds=['test', 'testex', 'testpkgs',
                                         'testall'])),
        # TODO: This should default to true once our memory debugging
        # issues are resolved; see bug 592774.
        (("-m", "--profile-memory",), dict(dest="profileMemory",
                                           help=("profile memory usage "
                                                 "(default is false)"),
                                           type="int",
                                           action="store",
                                           default=0,
                                           cmds=['test', 'testex', 'testpkgs',
                                                 'testall'])),
        (("-g", "--use-config",), dict(dest="config",
                                       help="use named config from local.json",
                                       metavar=None,
                                       default="default",
                                       cmds=['test', 'run', 'xpi', 'testex',
                                             'testpkgs', 'testall'])),
        (("", "--templatedir",), dict(dest="templatedir",
                                      help="XULRunner app/ext. template",
                                      metavar=None,
                                      default=None,
                                      cmds=['run', 'xpi'])),
        (("", "--extra-packages",), dict(dest="extra_packages",
                                         help=("extra packages to include, "
                                               "comma-separated. Default is "
                                               "'addon-kit'."),
                                         metavar=None,
                                         default="addon-kit",
                                         cmds=['run', 'xpi'])),
        (("", "--pkgdir",), dict(dest="pkgdir",
                                 help=("package dir containing "
                                       "package.json; default is "
                                       "current directory"),
                                 metavar=None,
                                 default=None,
                                 cmds=['run', 'xpi'])),
        (("", "--static-args",), dict(dest="static_args",
                                      help="extra harness options as JSON",
                                      type="json",
=======
parser_options = {
    ("-v", "--verbose",): dict(dest="verbose",
                               help="enable lots of output",
                               action="store_true",
                               default=False),
    ("-g", "--use-config",): dict(dest="config",
                                  help="use named config from local.json",
                                  metavar=None,
                                  default="default"),
    ("", "--templatedir",): dict(dest="templatedir",
                                 help="XULRunner app/ext. template",
                                 metavar=None,
                                 default=None),
    ("", "--extra-packages",): dict(dest="extra_packages",
                                    help=("extra packages to include, "
                                          "comma-separated. Default is "
                                          "'addon-kit'."),
                                    metavar=None,
                                    default="addon-kit"),
    ("", "--pkgdir",): dict(dest="pkgdir",
                            help=("package dir containing "
                                  "package.json; default is "
                                  "current directory"),
                            metavar=None,
                            default=None),
    ("--keydir",): dict(dest="keydir",
                        help=("directory holding private keys;"
                              " default is ~/.jetpack/keys"),
                        metavar=None,
                        default=os.path.expanduser("~/.jetpack/keys")),
    ("--static-args",): dict(dest="static_args",
                             help="extra harness options as JSON",
                             type="json",
                             metavar=None,
                             default={}),
    ("", "--e10s",): dict(dest="enable_e10s",
                          help="enable out-of-process Jetpacks",
                          action="store_true",
                          default=False)
    }

parser_groups = Bunch(
    xpi=Bunch(
        name="XPI Options",
        options={
            ("", "--update-url",): dict(dest="update_url",
                                        help="update URL in install.rdf",
                                        metavar=None,
                                        default=None),
            ("", "--update-link",): dict(dest="update_link",
                                         help="generate update.rdf",
                                         metavar=None,
                                         default=None),
            }
        ),
    app=Bunch(
        name="Application Options",
        options={
            ("-p", "--profiledir",): dict(dest="profiledir",
                                          help=("profile directory to "
                                                "pass to app"),
                                          metavar=None,
                                          default=None),
            ("-b", "--binary",): dict(dest="binary",
                                      help="path to app binary", 
                                      metavar=None,
                                      default=None),
            ("", "--addons",): dict(dest="addons",
                                    help=("paths of addons to install, "
                                          "comma-separated"),
                                    metavar=None, default=None),
            ("-a", "--app",): dict(dest="app",
                                   help=("app to run: "
                                         "firefox (default), xulrunner, "
                                         "fennec, or thunderbird"),
                                   metavar=None,
                                   default="firefox"),
            ("", "--logfile",): dict(dest="logfile",
                                     help="log console output to file",
                                     metavar=None,
                                     default=None),
            ("", "--use-server",): dict(dest="use_server",
                                        help="use development server",
                                        action="store_true",
                                        default=False),
            }
        ),
    tests=Bunch(
        name="Testing Options",
        options={
            ("", "--test-runner-pkg",): dict(dest="test_runner_pkg",
                                             help=("name of package "
                                                   "containing test runner "
                                                   "program (default is "
                                                   "test-harness)"),
                                             default="test-harness"),
            ("", "--dependencies",): dict(dest="dep_tests",
                                          help="include tests for all deps",
                                          action="store_true",
                                          default=False),
            ("", "--times",): dict(dest="iterations",
                                   type="int",
                                   help="number of times to run tests",
                                   default=1),
            ("-f", "--filter",): dict(dest="filter",
                                      help=("only run tests whose filenames "
                                            "match FILTER, a regexp"),
>>>>>>> 76c62915
                                      metavar=None,
                                      default="{}",
                                      cmds=['run', 'xpi'])),
        ]
     ),

    ("Command-Specific Experimental Options", [
        (("", "--use-server",), dict(dest="use_server",
                                     help="use development server",
                                     action="store_true",
                                     default=False,
                                     cmds=['testex', 'testpkgs', 'testall'])),
        ]
     ),

    ("Command-Specific Internal Options", [
        (("", "--addons",), dict(dest="addons",
                                 help=("paths of addons to install, "
                                       "comma-separated"),
                                 metavar=None,
                                 default=None,
                                 cmds=['test', 'run', 'testex', 'testpkgs',
                                       'testall'])),
        (("", "--test-runner-pkg",), dict(dest="test_runner_pkg",
                                          help=("name of package "
                                                "containing test runner "
                                                "program (default is "
                                                "test-harness)"),
                                          default="test-harness",
                                          cmds=['test', 'testex', 'testpkgs',
                                                'testall'])),
        (("", "--keydir",), dict(dest="keydir",
                                 help=("directory holding private keys;"
                                       " default is ~/.jetpack/keys"),
                                 metavar=None,
                                 default=os.path.expanduser("~/.jetpack/keys"),
                                 cmds=['test', 'run', 'xpi', 'testex',
                                       'testpkgs', 'testall'])),
        (("", "--e10s",), dict(dest="enable_e10s",
                               help="enable out-of-process Jetpacks",
                               action="store_true",
                               default=False,
                               cmds=['test', 'run'])),
        ]
     ),
    )

# Maximum time we'll wait for tests to finish, in seconds.
TEST_RUN_TIMEOUT = 5 * 60

def find_parent_package(cur_dir):
    tail = True
    while tail:
        if os.path.exists(os.path.join(cur_dir, 'package.json')):
            return cur_dir
        cur_dir, tail = os.path.split(cur_dir)
    return None

def check_json(option, opt, value):
    # We return the parsed JSON here; see bug 610816 for background on why.
    try:
        return json.loads(value)
    except ValueError:
        raise optparse.OptionValueError("Option %s must be JSON." % opt)

class CfxOption(optparse.Option):
    TYPES = optparse.Option.TYPES + ('json',)
    TYPE_CHECKER = copy(optparse.Option.TYPE_CHECKER)
    TYPE_CHECKER['json'] = check_json

def parse_args(arguments, global_options, usage, parser_groups, defaults=None):
    parser = optparse.OptionParser(usage=usage.strip(), option_class=CfxOption)

    def name_cmp(a, b):
        # a[0]    = name sequence
        # a[0][0] = short name (possibly empty string)
        # a[0][1] = long name
        names = []
        for seq in (a, b):
            names.append(seq[0][0][1:] if seq[0][0] else seq[0][1][2:])
        return cmp(*names)

    global_options.sort(name_cmp)
    for names, opts in global_options:
        parser.add_option(*names, **opts)

    for group_name, options in parser_groups:
        group = optparse.OptionGroup(parser, group_name)
        options.sort(name_cmp)
        for names, opts in options:
            if 'cmds' in opts:
                cmds = opts['cmds']
                del opts['cmds']
                cmds.sort()
                if not 'help' in opts:
                    opts['help'] = ""
                opts['help'] += " (%s)" % ", ".join(cmds)
            group.add_option(*names, **opts)
        parser.add_option_group(group)

    if defaults:
        parser.set_defaults(**defaults)

    (options, args) = parser.parse_args(args=arguments)

    if not args:
        parser.print_help()
        parser.exit()

    return (options, args)

def test_all(env_root, defaults):
    fail = False

    print "Testing cfx..."
    result = test_cfx(env_root, defaults['verbose'])
    if result.failures or result.errors:
        fail = True

    try:
        test_all_examples(env_root, defaults)
    except SystemExit, e:
        fail = (e.code != 0) or fail

    try:
        test_all_packages(env_root, defaults)
    except SystemExit, e:
        fail = (e.code != 0) or fail

    if fail:
        print "Some tests were unsuccessful."
        sys.exit(1)
    print "All tests were successful. Ship it!"
    sys.exit(0)

def test_cfx(env_root, verbose):
    import cuddlefish.tests

    olddir = os.getcwd()
    os.chdir(env_root)
    retval = cuddlefish.tests.run(verbose)
    os.chdir(olddir)
    return retval

def test_all_examples(env_root, defaults):
    examples_dir = os.path.join(env_root, "examples")
    examples = [dirname for dirname in os.listdir(examples_dir)
                if os.path.isdir(os.path.join(examples_dir, dirname))]
    examples.sort()
    for dirname in examples:
        print "Testing %s..." % dirname
        run(arguments=["test",
                       "--pkgdir",
                       os.path.join(examples_dir, dirname)],
            defaults=defaults,
            env_root=env_root)

def test_all_packages(env_root, defaults):
    deps = []
    target_cfg = Bunch(name = "testpkgs", dependencies = deps)
    pkg_cfg = packaging.build_config(env_root, target_cfg)
    for name in pkg_cfg.packages:
        if name != "testpkgs":
            deps.append(name)
    print "Testing all available packages: %s." % (", ".join(deps))
    run(arguments=["test", "--dependencies"],
        target_cfg=target_cfg,
        pkg_cfg=pkg_cfg,
        defaults=defaults)

def run_development_mode(env_root, defaults):
    pkgdir = os.path.join(env_root, 'packages', 'development-mode')
    app = defaults['app']

    from cuddlefish import server
    port = server.DEV_SERVER_PORT
    httpd = server.make_httpd(env_root, port=port)
    thread = server.threading.Thread(target=httpd.serve_forever)
    thread.setDaemon(True)
    thread.start()

    print "I am starting an instance of %s in development mode." % app
    print "From a separate shell, you can now run cfx commands with"
    print "'--use-server' as an option to send the cfx command to this"
    print "instance. All logging messages will appear below."

    os.environ['JETPACK_DEV_SERVER_PORT'] = str(port)
    options = {}
    options.update(defaults)
    run(["run", "--pkgdir", pkgdir],
        defaults=options, env_root=env_root)

def get_config_args(name, env_root):
    local_json = os.path.join(env_root, "local.json")
    if not (os.path.exists(local_json) and
            os.path.isfile(local_json)):
        if name == "default":
            return []
        else:
            print >>sys.stderr, "File does not exist: %s" % local_json
            sys.exit(1)
    local_json = packaging.load_json_file(local_json)
    if 'configs' not in local_json:
        print >>sys.stderr, "'configs' key not found in local.json."
        sys.exit(1)
    if name not in local_json.configs:
        if name == "default":
            return []
        else:
            print >>sys.stderr, "No config found for '%s'." % name
            sys.exit(1)
    config = local_json.configs[name]
    if type(config) != list:
        print >>sys.stderr, "Config for '%s' must be a list of strings." % name
        sys.exit(1)
    return config

def initializer(env_root, args, out=sys.stdout, err=sys.stderr):
    from templates import MAIN_JS, PACKAGE_JSON, README_DOC, MAIN_JS_DOC, TEST_MAIN_JS
    path = os.getcwd()
    addon = os.path.basename(path)
    # if more than one argument
    if len(args) > 1:
        print >>err, 'Too many arguments.'
        return 1
    # if current dir isn't empty
    if len(os.listdir(path)) > 0:
        print >>err, 'This tool must be run in an empty directory.'
        return 1
    for d in ['lib','data','tests','docs']:
        os.mkdir(os.path.join(path,d))
        print >>out, '*', d, 'directory created'
    open('README.md','w').write(README_DOC % {'name':addon})
    print >>out, '* README.md written'
    open('package.json','w').write(PACKAGE_JSON % {'name':addon})
    print >>out, '* package.json written'
    open(os.path.join(path,'tests','test-main.js'),'w').write(TEST_MAIN_JS)
    print >>out, '* tests/test-main.js written'
    open(os.path.join(path,'lib','main.js'),'w').write(MAIN_JS)
    print >>out, '* lib/main.js written'
    open(os.path.join(path,'docs','main.md'),'w').write(MAIN_JS_DOC)
    print >>out, '* docs/main.md written'
    print >>out, '''\nYour sample add-on is now ready for testing:
    try "cfx test" and then "cfx run". Have fun!"'''
    return 0

def run(arguments=sys.argv[1:], target_cfg=None, pkg_cfg=None,
        defaults=None, env_root=os.environ.get('CUDDLEFISH_ROOT')):
    parser_kwargs = dict(arguments=arguments,
                         global_options=global_options,
                         parser_groups=parser_groups,
                         usage=usage,
                         defaults=defaults)

    (options, args) = parse_args(**parser_kwargs)

    config_args = get_config_args(options.config, env_root);
    
    # reparse configs with arguments from local.json
    if config_args:
        parser_kwargs['arguments'] += config_args
        (options, args) = parse_args(**parser_kwargs)

    command = args[0]

    if command == "init":
        initializer(env_root, args)
        return
    if command == "develop":
        run_development_mode(env_root, defaults=options.__dict__)
        return
    if command == "testpkgs":
        test_all_packages(env_root, defaults=options.__dict__)
        return
    elif command == "testex":
        test_all_examples(env_root, defaults=options.__dict__)
        return
    elif command == "testall":
        test_all(env_root, defaults=options.__dict__)
        return
    elif command == "testcfx":
        test_cfx(env_root, options.verbose)
        return
    elif command == "docs":
        import subprocess
        import time
        import cuddlefish.server

        print "One moment."
        popen = subprocess.Popen([sys.executable,
                                  cuddlefish.server.__file__,
                                  'daemonic'])
        # TODO: See if there's actually a way to block on
        # a particular event occurring, rather than this
        # relatively arbitrary/generous amount.
        time.sleep(cuddlefish.server.IDLE_WEBPAGE_TIMEOUT * 2)
        return
    elif command == "sdocs":
        import cuddlefish.server

        # TODO: Allow user to change this filename via cmd line.
        filename = 'addon-sdk-docs.tgz'
        cuddlefish.server.generate_static_docs(env_root, filename)
        print "Wrote %s." % filename
        return

    target_cfg_json = None
    if not target_cfg:
        if not options.pkgdir:
            options.pkgdir = find_parent_package(os.getcwd())
            if not options.pkgdir:
                print >>sys.stderr, ("cannot find 'package.json' in the"
                                     " current directory or any parent.")
                sys.exit(1)
        else:
            options.pkgdir = os.path.abspath(options.pkgdir)
        if not os.path.exists(os.path.join(options.pkgdir, 'package.json')):
            print >>sys.stderr, ("cannot find 'package.json' in"
                                 " %s." % options.pkgdir)
            sys.exit(1)

        target_cfg_json = os.path.join(options.pkgdir, 'package.json')
        target_cfg = packaging.get_config_in_dir(options.pkgdir)

    # At this point, we're either building an XPI or running Jetpack code in
    # a Mozilla application (which includes running tests).

    use_main = False
    timeout = None
    inherited_options = ['verbose', 'enable_e10s']

    if command == "xpi":
        use_main = True
    elif command == "test":
        if 'tests' not in target_cfg:
            target_cfg['tests'] = []
        timeout = TEST_RUN_TIMEOUT
        inherited_options.extend(['iterations', 'filter', 'profileMemory'])
    elif command == "run":
        use_main = True
    else:
        print >>sys.stderr, "Unknown command: %s" % command
        print >>sys.stderr, "Try using '--help' for assistance."
        sys.exit(1)

    if use_main and 'main' not in target_cfg:
        # If the user supplies a template dir, then the main
        # program may be contained in the template.
        if not options.templatedir:
            print >>sys.stderr, "package.json does not have a 'main' entry."
            sys.exit(1)

    if not pkg_cfg:
        pkg_cfg = packaging.build_config(env_root, target_cfg)

    target = target_cfg.name

    # TODO: Consider keeping a cache of dynamic UUIDs, based
    # on absolute filesystem pathname, in the root directory
    # or something.
    if command in ('xpi', 'run'):
        from cuddlefish.preflight import preflight_config
        if target_cfg_json:
            config_was_ok, modified = preflight_config(
                target_cfg,
                target_cfg_json,
                keydir=options.keydir,
                err_if_privkey_not_found=False
                )
            if not config_was_ok:
                if modified:
                    # we need to re-read package.json . The safest approach
                    # is to re-run the "cfx xpi"/"cfx run" command.
                    print >>sys.stderr, ("package.json modified: please re-run"
                                         " 'cfx %s'" % command)
                else:
                    print >>sys.stderr, ("package.json needs modification:"
                                         " please update it and then re-run"
                                         " 'cfx %s'" % command)
                sys.exit(1)
        # if we make it this far, we have a JID
        jid = target_cfg["id"]
        assert not jid.endswith("@jetpack")
        unique_prefix = '%s-' % jid # used for resource: URLs

        # the harness_guid is used for an XPCOM class ID. We use the
        # JetpackID for the add-on ID and the XPCOM contract ID.
        import uuid
        harness_guid = str(uuid.uuid4())

    else:
        if options.use_server:
            harness_guid = '2974c5b5-b671-46f8-a4bb-63c6eca6261b'
        else:
            harness_guid = '6724fc1b-3ec4-40e2-8583-8061088b3185'
        unique_prefix = '%s-' % target
        jid = harness_guid

    assert not jid.endswith("@jetpack")
    if (jid.startswith("jid0-") or jid.startswith("anonid0-")):
        bundle_id = jid + "@jetpack"
    # Don't append "@jetpack" to old-style IDs, as they should be exactly
    # as specified by the addon author so AMO and Firefox continue to treat
    # their addon bundles as representing the same addon (and also because
    # they may already have an @ sign in them, and there can be only one).
    else:
        bundle_id = jid

    # the resource: URL's prefix is treated too much like a DNS hostname
    unique_prefix = unique_prefix.lower()
    unique_prefix = unique_prefix.replace("@", "-at-")
    unique_prefix = unique_prefix.replace(".", "-dot-")

    targets = [target]
    if command == "test":
        targets.append(options.test_runner_pkg)

    if options.extra_packages:
        targets.extend(options.extra_packages.split(","))

    deps = packaging.get_deps_for_targets(pkg_cfg, targets)
    build = packaging.generate_build_for_target(
        pkg_cfg, target, deps,
        prefix=unique_prefix,  # used to create resource: URLs
        include_dep_tests=options.dep_tests
        )

    if 'resources' in build:
        resources = build.resources
        for name in resources:
            resources[name] = os.path.abspath(resources[name])

    harness_contract_id = ('@mozilla.org/harness-service;1?id=%s' % jid)
    harness_options = {
        'bootstrap': {
            'contractID': harness_contract_id,
            'classID': '{%s}' % harness_guid
            },
        'jetpackID': jid,
        'bundleID': bundle_id,
        'staticArgs': options.static_args,
        }

    harness_options.update(build)

    if command == "test":
        # This should be contained in the test runner package.
        harness_options['main'] = 'run-tests'
    else:
        harness_options['main'] = target_cfg.get('main')

    for option in inherited_options:
        harness_options[option] = getattr(options, option)

    harness_options['metadata'] = packaging.get_metadata(pkg_cfg, deps)

    packaging.call_plugins(pkg_cfg, deps)

    retval = 0

    if options.templatedir:
        app_extension_dir = os.path.abspath(options.templatedir)
    else:
        mydir = os.path.dirname(os.path.abspath(__file__))
        if sys.platform == "darwin":
            # If we're on OS X, at least point into the XULRunner
            # app dir so we run as a proper app if using XULRunner.
            app_extension_dir = os.path.join(mydir, "Test App.app",
                                             "Contents", "Resources")
        else:
            app_extension_dir = os.path.join(mydir, "app-extension")

    if command == 'xpi':
        from cuddlefish.xpi import build_xpi
        from cuddlefish.rdf import gen_manifest, RDFUpdate

        manifest = gen_manifest(template_root_dir=app_extension_dir,
                                target_cfg=target_cfg,
                                bundle_id=bundle_id,
                                update_url=options.update_url,
                                bootstrap=True)

        if options.update_link:
            rdf_name = UPDATE_RDF_FILENAME % target_cfg.name
            print "Exporting update description to %s." % rdf_name
            update = RDFUpdate()
            update.add(manifest, options.update_link)
            open(rdf_name, "w").write(str(update))

        xpi_name = XPI_FILENAME % target_cfg.name
        print "Exporting extension to %s." % xpi_name
        build_xpi(template_root_dir=app_extension_dir,
                  manifest=manifest,
                  xpi_name=xpi_name,
                  harness_options=harness_options)
    else:
        if options.use_server:
            from cuddlefish.server import run_app
        else:
            from cuddlefish.runner import run_app

        if options.profiledir:
            options.profiledir = os.path.expanduser(options.profiledir)
            options.profiledir = os.path.abspath(options.profiledir)

        if options.addons is not None:
            options.addons = options.addons.split(",")

        try:
            retval = run_app(harness_root_dir=app_extension_dir,
                             harness_options=harness_options,
                             app_type=options.app,
                             binary=options.binary,
                             profiledir=options.profiledir,
                             verbose=options.verbose,
                             timeout=timeout,
                             logfile=options.logfile,
                             addons=options.addons)
        except Exception, e:
            if e.message.startswith(MOZRUNNER_BIN_NOT_FOUND):
                print >>sys.stderr, MOZRUNNER_BIN_NOT_FOUND_HELP.strip()
                retval = -1
            else:
                raise
    sys.exit(retval)<|MERGE_RESOLUTION|>--- conflicted
+++ resolved
@@ -23,10 +23,6 @@
 Supported Commands:
   docs       - view web-based documentation
   init       - create a sample addon in an empty directory
-<<<<<<< HEAD
-=======
-  xpi        - generate an xpi
->>>>>>> 76c62915
   test       - run tests
   run        - run program
   xpi        - generate an xpi
@@ -45,7 +41,7 @@
 changed or removed in the future.
 """
 
-<<<<<<< HEAD
+#XXXadw make sure no options i removed are used by the options obj later
 global_options = [
     (("-v", "--verbose",), dict(dest="verbose",
                                 help="enable lots of output",
@@ -54,7 +50,7 @@
     ]
 
 parser_groups = (
-    ("Command-Specific Options", [
+    ("Supported Command-Specific Options", [
         (("", "--update-url",), dict(dest="update_url",
                                      help="update URL in install.rdf",
                                      metavar=None,
@@ -104,16 +100,6 @@
                                    default=None,
                                    cmds=['test', 'testex', 'testpkgs',
                                          'testall'])),
-        # TODO: This should default to true once our memory debugging
-        # issues are resolved; see bug 592774.
-        (("-m", "--profile-memory",), dict(dest="profileMemory",
-                                           help=("profile memory usage "
-                                                 "(default is false)"),
-                                           type="int",
-                                           action="store",
-                                           default=0,
-                                           cmds=['test', 'testex', 'testpkgs',
-                                                 'testall'])),
         (("-g", "--use-config",), dict(dest="config",
                                        help="use named config from local.json",
                                        metavar=None,
@@ -142,122 +128,13 @@
         (("", "--static-args",), dict(dest="static_args",
                                       help="extra harness options as JSON",
                                       type="json",
-=======
-parser_options = {
-    ("-v", "--verbose",): dict(dest="verbose",
-                               help="enable lots of output",
-                               action="store_true",
-                               default=False),
-    ("-g", "--use-config",): dict(dest="config",
-                                  help="use named config from local.json",
-                                  metavar=None,
-                                  default="default"),
-    ("", "--templatedir",): dict(dest="templatedir",
-                                 help="XULRunner app/ext. template",
-                                 metavar=None,
-                                 default=None),
-    ("", "--extra-packages",): dict(dest="extra_packages",
-                                    help=("extra packages to include, "
-                                          "comma-separated. Default is "
-                                          "'addon-kit'."),
-                                    metavar=None,
-                                    default="addon-kit"),
-    ("", "--pkgdir",): dict(dest="pkgdir",
-                            help=("package dir containing "
-                                  "package.json; default is "
-                                  "current directory"),
-                            metavar=None,
-                            default=None),
-    ("--keydir",): dict(dest="keydir",
-                        help=("directory holding private keys;"
-                              " default is ~/.jetpack/keys"),
-                        metavar=None,
-                        default=os.path.expanduser("~/.jetpack/keys")),
-    ("--static-args",): dict(dest="static_args",
-                             help="extra harness options as JSON",
-                             type="json",
-                             metavar=None,
-                             default={}),
-    ("", "--e10s",): dict(dest="enable_e10s",
-                          help="enable out-of-process Jetpacks",
-                          action="store_true",
-                          default=False)
-    }
-
-parser_groups = Bunch(
-    xpi=Bunch(
-        name="XPI Options",
-        options={
-            ("", "--update-url",): dict(dest="update_url",
-                                        help="update URL in install.rdf",
-                                        metavar=None,
-                                        default=None),
-            ("", "--update-link",): dict(dest="update_link",
-                                         help="generate update.rdf",
-                                         metavar=None,
-                                         default=None),
-            }
-        ),
-    app=Bunch(
-        name="Application Options",
-        options={
-            ("-p", "--profiledir",): dict(dest="profiledir",
-                                          help=("profile directory to "
-                                                "pass to app"),
-                                          metavar=None,
-                                          default=None),
-            ("-b", "--binary",): dict(dest="binary",
-                                      help="path to app binary", 
-                                      metavar=None,
-                                      default=None),
-            ("", "--addons",): dict(dest="addons",
-                                    help=("paths of addons to install, "
-                                          "comma-separated"),
-                                    metavar=None, default=None),
-            ("-a", "--app",): dict(dest="app",
-                                   help=("app to run: "
-                                         "firefox (default), xulrunner, "
-                                         "fennec, or thunderbird"),
-                                   metavar=None,
-                                   default="firefox"),
-            ("", "--logfile",): dict(dest="logfile",
-                                     help="log console output to file",
-                                     metavar=None,
-                                     default=None),
-            ("", "--use-server",): dict(dest="use_server",
-                                        help="use development server",
-                                        action="store_true",
-                                        default=False),
-            }
-        ),
-    tests=Bunch(
-        name="Testing Options",
-        options={
-            ("", "--test-runner-pkg",): dict(dest="test_runner_pkg",
-                                             help=("name of package "
-                                                   "containing test runner "
-                                                   "program (default is "
-                                                   "test-harness)"),
-                                             default="test-harness"),
-            ("", "--dependencies",): dict(dest="dep_tests",
-                                          help="include tests for all deps",
-                                          action="store_true",
-                                          default=False),
-            ("", "--times",): dict(dest="iterations",
-                                   type="int",
-                                   help="number of times to run tests",
-                                   default=1),
-            ("-f", "--filter",): dict(dest="filter",
-                                      help=("only run tests whose filenames "
-                                            "match FILTER, a regexp"),
->>>>>>> 76c62915
                                       metavar=None,
                                       default="{}",
                                       cmds=['run', 'xpi'])),
         ]
      ),
 
-    ("Command-Specific Experimental Options", [
+    ("Experimental Command-Specific Options", [
         (("", "--use-server",), dict(dest="use_server",
                                      help="use development server",
                                      action="store_true",
@@ -266,7 +143,7 @@
         ]
      ),
 
-    ("Command-Specific Internal Options", [
+    ("Internal Command-Specific Options", [
         (("", "--addons",), dict(dest="addons",
                                  help=("paths of addons to install, "
                                        "comma-separated"),
@@ -294,6 +171,21 @@
                                action="store_true",
                                default=False,
                                cmds=['test', 'run'])),
+        (("", "--logfile",), dict(dest="logfile",
+                                  help="log console output to file",
+                                  metavar=None,
+                                  default=None,
+                                  cmds=['run', 'test'])),
+        # TODO: This should default to true once our memory debugging
+        # issues are resolved; see bug 592774.
+        (("", "--profile-memory",), dict(dest="profileMemory",
+                                         help=("profile memory usage "
+                                               "(default is false)"),
+                                         type="int",
+                                         action="store",
+                                         default=0,
+                                         cmds=['test', 'testex', 'testpkgs',
+                                               'testall'])),
         ]
      ),
     )
