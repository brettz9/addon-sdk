--- conflicted
+++ resolved
@@ -527,10 +527,6 @@
     sys.stdout.flush(); sys.stderr.flush()
 
     if app_type == "fennec-on-device":
-<<<<<<< HEAD
-        # in case we run it on a mobile device, we only have to launch it
-=======
->>>>>>> cb341ff3
         if not enable_mobile:
             print >>sys.stderr, """
   WARNING: Firefox Mobile support is still experimental.
@@ -538,13 +534,6 @@
 
     cfx --force-mobile"""
             return 0
-<<<<<<< HEAD
-        runner.start()
-        profile.cleanup()
-        time.sleep(1)
-        print >>sys.stderr, "Remote application launched successfully."
-        return 0
-=======
 
         # In case of mobile device, we need to get stdio from `adb logcat` cmd:
 
@@ -579,7 +568,6 @@
         print >>sys.stderr, "Program terminated successfully."
         return 0
 
->>>>>>> cb341ff3
 
     print >>sys.stderr, "Using binary at '%s'." % runner.binary
 
