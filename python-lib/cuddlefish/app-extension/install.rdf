--- conflicted
+++ resolved
@@ -14,11 +14,7 @@
       <Description>
         <em:id>{ec8030f7-c20a-464f-9b0e-13a3a9e97384}</em:id>
         <em:minVersion>8.0</em:minVersion>
-<<<<<<< HEAD
-        <em:maxVersion>9.*</em:maxVersion>
-=======
         <em:maxVersion>11.0a1</em:maxVersion>
->>>>>>> 8c6457f4
       </Description>
     </em:targetApplication>
 
