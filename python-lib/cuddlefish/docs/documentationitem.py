# This Source Code Form is subject to the terms of the Mozilla Public
# License, v. 2.0. If a copy of the MPL was not distributed with this
# file, You can obtain one at http://mozilla.org/MPL/2.0/.

<<<<<<< HEAD
import sys, os, re
=======
import sys, os, re, simplejson
>>>>>>> 2544d8af

class DocumentationItemInfo(object):
    def __init__(self, env_root, md_path, filename):
        self.env_root = env_root
        # full path to MD file, without filename
        self.source_path = md_path
        # MD filename
        self.source_filename = filename

    def env_root(self):
        return self.env_root

    def source_path(self):
        return self.source_path

    def source_filename(self):
        return self.source_filename

    def base_filename(self):
        return self.source_filename[:-len(".md")]

    def source_path_and_filename(self):
        return os.sep.join([self.source_path, self.source_filename])

    def source_path_relative_from_env_root(self):
        return self.source_path[len(self.env_root) + 1:]

class DevGuideItemInfo(DocumentationItemInfo):
    def __init__(self, env_root, devguide_root, md_path, filename):
        DocumentationItemInfo.__init__(self, env_root, md_path, filename)
        self.devguide_root = devguide_root

    def source_path_relative_from_devguide_root(self):
        return self.source_path[len(self.devguide_root) + 1:]

    def destination_path(self):
        root_pieces = self.devguide_root.split(os.sep)
        root_pieces[-1] = "dev-guide"
        return os.sep.join([os.sep.join(root_pieces), self.source_path_relative_from_devguide_root()])

class ModuleInfo(DocumentationItemInfo):
    def __init__(self, env_root, module_root, md_path, filename):
        DocumentationItemInfo.__init__(self, env_root, md_path, filename)
        self.module_root = module_root
<<<<<<< HEAD
=======
        self.metadata = self.get_metadata(self.js_module_path())

    def remove_comments(self, text):
        def replacer(match):
            s = match.group(0)
            if s.startswith('/'):
                return ""
            else:
                return s
        pattern = re.compile(
            r'//.*?$|/\*.*?\*/|\'(?:\\.|[^\\\'])*\'|"(?:\\.|[^\\"])*"',
            re.DOTALL | re.MULTILINE
        )
        return re.sub(pattern, replacer, text)

    def get_metadata(self, path_to_js):
        try:
            js = unicode(open(path_to_js,"r").read(), 'utf8')
        except IOError:
            raise Exception, "JS module: '" + path_to_js + \
                             "', corresponding to documentation file: '"\
                             + self.source_path_and_filename() + "' wasn't found"
        js = self.remove_comments(js)
        js_lines = js.splitlines(True)
        metadata = ''
        reading_metadata = False
        for line in js_lines:
            if reading_metadata:
                if line.startswith("};"):
                    break
                metadata += line
                continue
            if line.startswith("module.metadata"):
                reading_metadata = True
        metadata = metadata.replace("'", '"')
        return simplejson.loads("{" + metadata + "}")
>>>>>>> 2544d8af

    def js_module_path(self):
        return os.path.join(self.env_root, "lib", self.source_path_relative_from_module_root(), self.source_filename[:-len(".md")] + ".js")

    def source_path_relative_from_module_root(self):
        return self.source_path[len(self.module_root) + 1:]

    def destination_path(self):
        if self.level() == "third-party":
            return os.sep.join([self.env_root, "doc", "modules", "packages"])
        root_pieces = self.module_root.split(os.sep)
        root_pieces[-1] = "modules"
        relative_pieces = self.source_path_relative_from_module_root().split(os.sep)
        return os.sep.join(root_pieces + relative_pieces)

    def relative_url(self):
        if self.level() == "third-party":
            relative_pieces = ["packages"]
        else:
            relative_pieces = self.source_path_relative_from_module_root().split(os.sep)
        return "/".join(relative_pieces) + "/" + self.base_filename() + ".html"

    def name(self):
        if os.sep.join([self.module_root, "sdk"]) == self.source_path or self.level() == "third-party":
            return self.source_filename[:-3]
        else:
            path_from_root_pieces = self.source_path_relative_from_module_root().split(os.sep)
            return "/".join(["/".join(path_from_root_pieces[1:]), self.source_filename[:-len(".md")]])

    def level(self):
        if self.source_path_relative_from_env_root().startswith("packages"):
            return "third-party"
        else:
            if os.sep.join([self.module_root, "sdk"]) == self.source_path:
                return "high"
            else:
                return "low"

def get_modules_in_package(env_root, package_docs_dir, module_list, ignore_files_in_root):
    for (dirpath, dirnames, filenames) in os.walk(package_docs_dir):
        for filename in filenames:
            # ignore files in the root
            if ignore_files_in_root and package_docs_dir == dirpath:
                continue
            if filename.endswith(".md"):
                module_list.append(ModuleInfo(env_root, package_docs_dir, dirpath, filename))

def get_module_list(env_root):
    module_list = []
    # get the built-in modules
    module_root = os.sep.join([env_root, "doc", "module-source"])
    get_modules_in_package(env_root, module_root, module_list, True)
    # get the third-party modules
    packages_root = os.sep.join([env_root, "packages"])
    if os.path.exists(packages_root):
        for entry in os.listdir(packages_root):
            if os.path.isdir(os.sep.join([packages_root, entry])):
                package_docs = os.sep.join([packages_root, entry, "docs"])
                if os.path.exists(package_docs):
                    get_modules_in_package(env_root, package_docs, module_list, False)
    module_list.sort(key=lambda x: x.name())
    return module_list

def get_devguide_list(env_root):
    devguide_list = []
    devguide_root = os.sep.join([env_root, "doc", "dev-guide-source"])
    for (dirpath, dirnames, filenames) in os.walk(devguide_root):
        for filename in filenames:
            if filename.endswith(".md"):
                devguide_list.append(DevGuideItemInfo(env_root, devguide_root, dirpath, filename))
    return devguide_list

if __name__ == "__main__":
    module_list = get_module_list(sys.argv[1])
    print [module_info.name for module_info in module_list]<|MERGE_RESOLUTION|>--- conflicted
+++ resolved
@@ -2,11 +2,7 @@
 # License, v. 2.0. If a copy of the MPL was not distributed with this
 # file, You can obtain one at http://mozilla.org/MPL/2.0/.
 
-<<<<<<< HEAD
-import sys, os, re
-=======
 import sys, os, re, simplejson
->>>>>>> 2544d8af
 
 class DocumentationItemInfo(object):
     def __init__(self, env_root, md_path, filename):
@@ -51,8 +47,6 @@
     def __init__(self, env_root, module_root, md_path, filename):
         DocumentationItemInfo.__init__(self, env_root, md_path, filename)
         self.module_root = module_root
-<<<<<<< HEAD
-=======
         self.metadata = self.get_metadata(self.js_module_path())
 
     def remove_comments(self, text):
@@ -89,7 +83,6 @@
                 reading_metadata = True
         metadata = metadata.replace("'", '"')
         return simplejson.loads("{" + metadata + "}")
->>>>>>> 2544d8af
 
     def js_module_path(self):
         return os.path.join(self.env_root, "lib", self.source_path_relative_from_module_root(), self.source_filename[:-len(".md")] + ".js")
