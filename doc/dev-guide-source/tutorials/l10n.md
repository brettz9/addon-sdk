--- conflicted
+++ resolved
@@ -307,11 +307,7 @@
 ## Using Localized Strings in Preferences ##
 
 By including a
-<<<<<<< HEAD
-[`"preferences"` structure in your add-on's "package.json" file](packages/addon-kit/simple-prefs.html ), you can define
-=======
 [`"preferences"` structure in your add-on's "package.json" file](modules/sdk/simple-prefs.html ), you can define
->>>>>>> f439105b
 preferences for your add-on that the user can see and edit
 using Firefox's
 [Add-ons Manager](https://support.mozilla.org/en-US/kb/Using%20extensions%20with%20Firefox#w_how-to-change-extension-settings).
@@ -373,15 +369,12 @@
 
 <img class="image-center" src="static-files/media/screenshots/preference-french.png" alt="screenshot of French preference localization">
 
-<<<<<<< HEAD
-=======
 The `menulist` and the `radio` preference types have options.
 The `label` attribute of each option is displayed to the user.
 If the locale file has a entry with the value of the `label` attribute
 prefixed with "{name}_options." as its key, where {name} is the name of 
 the preference, its value is used as a localized label.
 
->>>>>>> f439105b
 ## Using Identifiers ##
 
 If the localization system can't find an entry for a particular identifier
