# Installation #

## Prerequisites

To develop with the Add-on SDK, you'll need:

* [Python](http://www.python.org/) 2.5 or 2.6. Note that versions 3.0 and 3.1
  of Python are not supported. Make sure that Python is in your path.

* Firefox version 4.0 or later.

<<<<<<< HEAD
At the moment, the latest stable version of the Add-on SDK is 1.3.
You can obtain it as a
=======
You can obtain the latest stable version of the SDK as a
>>>>>>> 8c6457f4
[tarball](https://ftp.mozilla.org/pub/mozilla.org/labs/jetpack/jetpack-sdk-latest.tar.gz)
or a [zip file](https://ftp.mozilla.org/pub/mozilla.org/labs/jetpack/jetpack-sdk-latest.zip).
Alternatively, you can get the latest development version of the
Add-on SDK from its [GitHub repository](https://github.com/mozilla/addon-sdk).

## Installation on Mac OS X / Linux ##

Extract the file contents wherever you choose, and navigate to the root
directory of the SDK with a shell/command prompt. For example:

<pre>
<<<<<<< HEAD
  tar -xf addon-sdk-1.3.tar.gz
  cd addon-sdk-1.3
=======
tar -xf addon-sdk.tar.gz
cd addon-sdk
>>>>>>> 8c6457f4
</pre>

Then run:

<pre>
<<<<<<< HEAD
  source bin/activate
=======
source bin/activate
>>>>>>> 8c6457f4
</pre>

Your command prompt should now have a new prefix containing the name of the
SDK's root directory:

<pre>
<<<<<<< HEAD
  (addon-sdk-1.3)~/mozilla/addon-sdk-1.3 >
=======
(addon-sdk)~/mozilla/addon-sdk >
>>>>>>> 8c6457f4
</pre>

## Installation on Windows ##

Extract the file contents wherever you choose, and navigate to the root
directory of the SDK with a shell/command prompt. For example:

<pre>
<<<<<<< HEAD
  7z.exe x addon-sdk-1.3.zip
  cd addon-sdk-1.3
=======
7z.exe x addon-sdk.zip
cd addon-sdk
>>>>>>> 8c6457f4
</pre>

Then run:

<pre>
  bin\activate
</pre>

You might see an error like this:

<pre>
  ERROR: The system was unable to find the specified registry key or value.
</pre>

This is a known issue, being tracked as
[bug 574563](https://bugzilla.mozilla.org/show_bug.cgi?id=574563), and should
not affect the proper functioning of the SDK at all.

Your command prompt should now have a new prefix containing the full path to
the SDK's root directory:

<pre>
<<<<<<< HEAD
  (C:\Users\mozilla\sdk\addon-sdk-1.3) C:\Users\Work\sdk\addon-sdk-1.3>
=======
(C:\Users\mozilla\sdk\addon-sdk) C:\Users\Work\sdk\addon-sdk>
>>>>>>> 8c6457f4
</pre>

## SDK Virtual Environment ##

The new prefix to your command prompt indicates that your shell has entered
a virtual environment that gives you access to the Add-on SDK's command-line
tools.

At any time, you can leave a virtual environment by running `deactivate`.

The virtual environment is specific to this particular command prompt. If you
close this command prompt, it is deactivated and you need to type
`source bin/activate` or `bin\activate` in a new command prompt to reactivate
it. If you open a new command prompt, the SDK will not be active in the new
prompt.

You can have multiple copies of the SDK in different locations on disk and
switch between them, or even have them both activated in different command
prompts at the same time.

### Making `activate` Permanent ###

All `activate` does is to set a number of environment variables for the
current command prompt, using a script located in the top-level `bin`
directory. By setting these variables permanently in your environment so
every new command prompt reads them, you can make activation permanent. Then
you don't need to type `activate` every time you open up a new command prompt.

Because the exact set of variables may change with new releases of the SDK,
it's best to refer to the activation scripts to determine which variables need
to be set. Activation uses different scripts and sets different variables for
bash environments (Linux and Mac OS X) and for Windows environments.

#### Windows ####

On Windows, `bin\activate` uses `activate.bat`, and you can make activation
permanent using the command line `setx` tool or the Control Panel.

#### Linux/Mac OS X ####

On Linux and Mac OS X, `source bin/activate` uses the `activate` bash
script, and you can make activation permanent using your `~/.bashrc`
(on Linux) or `~/.bashprofile` (on Mac OS X).

As an alternative to this, you can create a symbolic link to the `cfx`
program in your `~/bin` directory:

<pre>
  ln -s PATH_TO_SDK/bin/cfx ~/bin/cfx
</pre>

## Sanity Check ##

Run this at your shell prompt:

<pre>
<<<<<<< HEAD
  ~/mozilla/addon-sdk-1.3 > cfx
=======
~/mozilla/addon-sdk > cfx
>>>>>>> 8c6457f4
</pre>

It should produce output whose first line looks something like this, followed by
many lines of usage information:

<pre>
  Usage: cfx [options] [command]
</pre>

This is the `cfx` command-line program.  It's your primary interface to the
Add-on SDK.  You use it to launch Firefox and test your add-on, package your
add-on for distribution, view documentation, and run unit tests.

## cfx docs ##

If you're reading these documents online, try running `cfx docs`. This will
build the documentation for the SDK and display it in a browser.

## Problems? ##

Try the [Troubleshooting](dev-guide/addon-development/troubleshooting.html)
page.

## Next Steps ##

Next, take a look at the
[Getting Started](dev-guide/addon-development/getting-started.html) tutorial,
which explains the basic concepts behind the SDK and walks through a simple
example.<|MERGE_RESOLUTION|>--- conflicted
+++ resolved
@@ -9,12 +9,7 @@
 
 * Firefox version 4.0 or later.
 
-<<<<<<< HEAD
-At the moment, the latest stable version of the Add-on SDK is 1.3.
-You can obtain it as a
-=======
 You can obtain the latest stable version of the SDK as a
->>>>>>> 8c6457f4
 [tarball](https://ftp.mozilla.org/pub/mozilla.org/labs/jetpack/jetpack-sdk-latest.tar.gz)
 or a [zip file](https://ftp.mozilla.org/pub/mozilla.org/labs/jetpack/jetpack-sdk-latest.zip).
 Alternatively, you can get the latest development version of the
@@ -26,34 +21,21 @@
 directory of the SDK with a shell/command prompt. For example:
 
 <pre>
-<<<<<<< HEAD
-  tar -xf addon-sdk-1.3.tar.gz
-  cd addon-sdk-1.3
-=======
 tar -xf addon-sdk.tar.gz
 cd addon-sdk
->>>>>>> 8c6457f4
 </pre>
 
 Then run:
 
 <pre>
-<<<<<<< HEAD
-  source bin/activate
-=======
 source bin/activate
->>>>>>> 8c6457f4
 </pre>
 
 Your command prompt should now have a new prefix containing the name of the
 SDK's root directory:
 
 <pre>
-<<<<<<< HEAD
-  (addon-sdk-1.3)~/mozilla/addon-sdk-1.3 >
-=======
 (addon-sdk)~/mozilla/addon-sdk >
->>>>>>> 8c6457f4
 </pre>
 
 ## Installation on Windows ##
@@ -62,13 +44,8 @@
 directory of the SDK with a shell/command prompt. For example:
 
 <pre>
-<<<<<<< HEAD
-  7z.exe x addon-sdk-1.3.zip
-  cd addon-sdk-1.3
-=======
 7z.exe x addon-sdk.zip
 cd addon-sdk
->>>>>>> 8c6457f4
 </pre>
 
 Then run:
@@ -91,11 +68,7 @@
 the SDK's root directory:
 
 <pre>
-<<<<<<< HEAD
-  (C:\Users\mozilla\sdk\addon-sdk-1.3) C:\Users\Work\sdk\addon-sdk-1.3>
-=======
 (C:\Users\mozilla\sdk\addon-sdk) C:\Users\Work\sdk\addon-sdk>
->>>>>>> 8c6457f4
 </pre>
 
 ## SDK Virtual Environment ##
@@ -152,11 +125,7 @@
 Run this at your shell prompt:
 
 <pre>
-<<<<<<< HEAD
-  ~/mozilla/addon-sdk-1.3 > cfx
-=======
 ~/mozilla/addon-sdk > cfx
->>>>>>> 8c6457f4
 </pre>
 
 It should produce output whose first line looks something like this, followed by
