<!-- This Source Code Form is subject to the terms of the Mozilla Public
   - License, v. 2.0. If a copy of the MPL was not distributed with this
   - file, You can obtain one at http://mozilla.org/MPL/2.0/. -->

# Communicating With Other Scripts #

This section of the guide explains how content scripts can
communicate with:

<<<<<<< HEAD
* [your `main.js` file](dev-guide/guides/content-scripts/communicating-with-other-scripts.html#main.js),
or any other modules in your add-on
* [other content scripts loaded by your add-on](dev-guide/guides/content-scripts/communicating-with-other-scripts.html#Content Scripts)
* [page scripts](dev-guide/guides/content-scripts/communicating-with-other-scripts.html#Page Scripts) (that is, scripts embedded in the web page or
included using `<script>` tags) 
=======
* [your add-on's `main.js` file](dev-guide/guides/content-scripts/communicating-with-other-scripts.html#main.js)
* [other content scripts loaded by your add-on](dev-guide/guides/content-scripts/communicating-with-other-scripts.html#Content_Scripts)
* [page scripts](dev-guide/guides/content-scripts/communicating-with-other-scripts.html#Page_Scripts) (that is, scripts embedded in the web page or
included using `<script>` tags)
>>>>>>> 95409fcf

## main.js ##

Your content scripts can communicate with your add-on's "main.js"
(or any other modules you're written for your add-on) by sending it messages,
using either the `port.emit()` API or the `postMessage()` API. See the
articles on
[using `postMessage()`](dev-guide/guides/content-scripts/using-postmessage.html)
and
[using `port`](dev-guide/guides/content-scripts//using-port.html) for details.

## Content Scripts ##

Content scripts loaded into the same document can interact
with each other directly as well as with the web content itself. However,
content scripts which have been loaded into different documents
cannot interact with each other.

For example:

* if an add-on creates a single `panel` object and loads several content
scripts into the panel, then they can interact with each other

* if an add-on creates two `panel` objects and loads a script into each
one, they can't interact with each other.

* if an add-on creates a single `page-mod` object and loads several content
scripts into the page mod, then only content scripts associated with the
same page can interact with each other: if two different matching pages are
loaded, content scripts attached to page A cannot interact with those attached
to page B.

The web content has no access to objects created by the content script, unless
the content script explicitly makes them available.

## Page Scripts ##

If a content script's document includes its own scripts using `<script>` tags,
either embedded in the page or linked to it using the `src` attribute, there
are a couple of ways to communicate with it:

* using the [DOM `postMessage()` API](dev-guide/guides/content-scripts/communicating-with-other-scripts.html#Using the DOM postMessage API)
* using [custom DOM events](dev-guide/guides/content-scripts/communicating-with-other-scripts.html#Using Custom DOM Events)

### Using the DOM postMessage API ###

You can communicate between the content script and page scripts using
[`window.postMessage()`](https://developer.mozilla.org/en/DOM/window.postMessage),
but there's a twist: in early versions of the SDK, the global `postMessage()`
function in content scripts was used for communicating between the content
script and the main add-on code. Although this has been
[deprecated in favor of `self.postMessage`](https://wiki.mozilla.org/Labs/Jetpack/Release_Notes/1.0b5#Major_Changes),
the old globals are still supported, so you can't currently use
`window.postMessage()`. You must use `document.defaultView.postMessage()`
instead.

#### Messaging From Content Script To Page Script ####

Suppose we have a page called "listen.html" hosted at "my-domain.org", and we want to send messages
from the add-on to a script embedded in that page.

In the main add-on code, we have a
[`page-mod`](packages/addon-kit/page-mod.html) that attaches the content script
"talk.js" to the right page:

    var data = require("self").data;

    var pageMod = require("page-mod");
    pageMod.PageMod({
      include: "http://my-domain.org/listen.html",
      contentScriptFile: data.url("talk.js")
    });

The "talk.js" content script uses `document.defaultView.postMessage()` to send
the message to the page:

    document.defaultView.postMessage("Message from content script", "http://my-domain.org/");

The second argument may be '*' which will allow communication with any domain.

Finally, "listen.html" uses `window.addEventListener()` to listen for
messages from the content script:

<script type="syntaxhighlighter" class="brush: html"><![CDATA[
<<<<<<< HEAD
<!DOCTYPE html>
<html>
<head></head>
=======
&lt;!DOCTYPE html PUBLIC "-//W3C//DTD XHTML 1.0 Transitional//EN" "http://www.w3.org/TR/xhtml1/DTD/xhtml1-transitional.dtd"&gt;
&lt;html lang='en' xml:lang='en' xmlns="http://www.w3.org/1999/xhtml"&gt;

  &lt;head&gt;&lt;/head&gt;
>>>>>>> 95409fcf

  &lt;body&gt;
    &lt;script&gt;
      window.addEventListener('message', function(event) {
        window.alert(event.data);
      }, false);
    &lt;/script&gt;
  &lt;/body&gt;

&lt;/html&gt;
]]>
</script>

#### Messaging From Page Script To Content Script ####

Sending messages from the page script to the content script is just
the same, but in reverse.

In this add-on "main.js" creates a [`page-mod`](packages/addon-kit/page-mod.html)
to match the URL of the web page:

    var data = require("self").data;

    var pageMod = require("page-mod");
    pageMod.PageMod({
      include: "http://my-domain.org/talk.html",
      contentScriptFile: data.url("listen.js")
    });

The web page "talk.html" embeds a script that uses `window.postMessage()`
to send the content script a message when the user clicks a button:

<script type="syntaxhighlighter" class="brush: html"><![CDATA[
<<<<<<< HEAD
<!DOCTYPE html>
<html>

<head></head>

<body>
  <script>
    function sendMessage() {
      window.addEventListener("click", function() {
        window.postMessage("Message from page script", "http://my-domain.org/");
      });
    }
  &lt;/script>

<button onclick="sendMessage()">Send Message</button>
</body>

</html>
=======
&lt;!DOCTYPE html PUBLIC "-//W3C//DTD XHTML 1.0 Transitional//EN" "http://www.w3.org/TR/xhtml1/DTD/xhtml1-transitional.dtd"&gt;
&lt;html lang='en' xml:lang='en' xmlns="http://www.w3.org/1999/xhtml"&gt;

  &lt;head&gt;&lt;/head&gt;

  &lt;body&gt;
    &lt;script&gt;
      function sendMessage() {
        window.addEventListener("click", function() {
          window.postMessage("Message from page script", "http://my-domain.org/");
        });
      }
    &lt;/script&gt;
    &lt;button onclick="sendMessage()"&gt;Send Message&lt;/button&gt;
  &lt;/body&gt;

&lt;/html&gt;
]]>
>>>>>>> 95409fcf
</script>

Finally, the content script "listen.js" uses
`document.defaultView.addEventListener()` to listen for messages from the page
script:

    document.defaultView.addEventListener('message', function(event) {
      console.log(event.data);
      console.log(event.origin);
    }, false);

### Using Custom DOM Events ###

As an alternative to using `postMessage()` you can use
[custom DOM events](https://developer.mozilla.org/en/DOM/CustomEvent)
to communicate between page scripts and content scripts.

<<<<<<< HEAD
=======
To use custom DOM events, the sender:

* creates and inserts a new DOM element
* adds

It then creates a new DOM event which it dispatches from the new DOM element.

The listener listens for the event and can retrieve the value of any
attributes set on the element that sent it.

>>>>>>> 95409fcf
#### Messaging From Content Script To Page Script ####

Here's an example showing how to use custom DOM events to send a message
from a content script to a page script.

First, "main.js" will create a [`page-mod`](packages/addon-kit/page-mod.html)
that will attach "talk.js" to the target web page:

    var data = require("self").data;

    var pageMod = require("page-mod");
    pageMod.PageMod({
      include: "http://my-domain.org/listen.html",
      contentScriptFile: data.url("talk.js")
    });

Next, "talk.js" creates and dispatches a custom event, passing the payload
in the `detail` parameter to `initCustomEvent()`:

<!-- This comment is used to terminate the Markdown list above -->

<<<<<<< HEAD
    var event = document.createEvent('CustomEvent');
    event.initCustomEvent("addon-message", true, true, { hello: 'world' });
    document.documentElement.dispatchEvent(event);
=======
    var element = document.createElement("MessagingElement");
    element.setAttribute("message", "Message from content script");
    document.documentElement.appendChild(element);

    var evt = document.createEvent("Events");
    evt.initEvent("MyEvent", true, false);
    element.dispatchEvent(evt);
>>>>>>> 95409fcf

Finally "listen.html" listens for the new event and examines its
`detail` attribute to retrieve the payload:

<script type="syntaxhighlighter" class="brush: html"><![CDATA[
<<<<<<< HEAD
<!DOCTYPE html>
<html>
  <head></head>
  <body>
    <script>
      document.documentElement.addEventListener("addon-message", function(event) {
        window.alert(JSON.stringify(event.detail))
      }, false);
    &lt;/script>
  </body>
</html>
=======
&lt;!DOCTYPE html PUBLIC "-//W3C//DTD XHTML 1.0 Transitional//EN" "http://www.w3.org/TR/xhtml1/DTD/xhtml1-transitional.dtd"&gt;
&lt;html lang='en' xml:lang='en' xmlns="http://www.w3.org/1999/xhtml"&gt;

  &lt;head&gt;&lt;/head&gt;
  &lt;body&gt;
    &lt;script&gt;
      function displayMessage(e) {
        alert("Received from web page: " + e.target.getAttribute("message"));
      }
      document.addEventListener("MyEvent", displayMessage, false, true);
    &lt;/script&gt;
  &lt;/body&gt;

&lt;/html&gt;
]]>
>>>>>>> 95409fcf
</script>

#### Messaging From Page Script to Content Script ####

Sending messages using custom DOM events from the page script
to the content script is just the same, but in reverse.

Again, "main.js" creates a [`page-mod`](packages/addon-kit/page-mod.html)
to target the page we are interested in:

    var data = require("self").data;

    var pageMod = require("page-mod");
    pageMod.PageMod({
      include: "http://my-domain.org/talk.html",
      contentScriptFile: data.url("listen.js")
    });

The web page "talk.html" creates and dispatches a custom DOM event,
using `initCustomEvent()`'s `detail` parameter to supply the payload:

<script type="syntaxhighlighter" class="brush: html"><![CDATA[
<<<<<<< HEAD
<!DOCTYPE html>
<html>
  <head></head>
  <body>
    <script>
      function sendMessage() {
        var event = document.createEvent('CustomEvent');
        event.initCustomEvent("addon-message", true, true, { hello: 'world' });
        document.documentElement.dispatchEvent(event);
      }
    &lt;/script>
    <button onclick="sendMessage()">Send Message</button>
  </body>
</html>
=======
&lt;!DOCTYPE html PUBLIC "-//W3C//DTD XHTML 1.0 Transitional//EN" "http://www.w3.org/TR/xhtml1/DTD/xhtml1-transitional.dtd"&gt;
&lt;html lang='en' xml:lang='en' xmlns="http://www.w3.org/1999/xhtml"&gt;

  &lt;head&gt;&lt;/head&gt;

  &lt;body&gt;
    &lt;script&gt;
      function sendMessage() {
        var element = document.createElement("MessagingElement");
        element.setAttribute("message", "Message from page script");
        document.documentElement.appendChild(element);
        var evt = document.createEvent("Events");
        evt.initEvent("MyEvent", true, false);
        element.dispatchEvent(evt);
      }
    &lt;/script&gt;
    &lt;button onclick="sendMessage()"&gt;Send Message&lt;/button&gt;
  &lt;/body&gt;

&lt;/html&gt;
]]>
>>>>>>> 95409fcf
</script>

Finally, the content script "listen.js" listens for the new event
and examines its `detail` attribute to retrieve the payload:

<<<<<<< HEAD
    document.documentElement.addEventListener("addon-message", function(event) {
      console.log(JSON.stringify(event.detail));
    }, false);
=======
    document.addEventListener("MyEvent", displayMessage, false, true);
>>>>>>> 95409fcf
<|MERGE_RESOLUTION|>--- conflicted
+++ resolved
@@ -7,18 +7,11 @@
 This section of the guide explains how content scripts can
 communicate with:
 
-<<<<<<< HEAD
 * [your `main.js` file](dev-guide/guides/content-scripts/communicating-with-other-scripts.html#main.js),
 or any other modules in your add-on
 * [other content scripts loaded by your add-on](dev-guide/guides/content-scripts/communicating-with-other-scripts.html#Content Scripts)
 * [page scripts](dev-guide/guides/content-scripts/communicating-with-other-scripts.html#Page Scripts) (that is, scripts embedded in the web page or
 included using `<script>` tags) 
-=======
-* [your add-on's `main.js` file](dev-guide/guides/content-scripts/communicating-with-other-scripts.html#main.js)
-* [other content scripts loaded by your add-on](dev-guide/guides/content-scripts/communicating-with-other-scripts.html#Content_Scripts)
-* [page scripts](dev-guide/guides/content-scripts/communicating-with-other-scripts.html#Page_Scripts) (that is, scripts embedded in the web page or
-included using `<script>` tags)
->>>>>>> 95409fcf
 
 ## main.js ##
 
@@ -103,17 +96,9 @@
 messages from the content script:
 
 <script type="syntaxhighlighter" class="brush: html"><![CDATA[
-<<<<<<< HEAD
 <!DOCTYPE html>
 <html>
 <head></head>
-=======
-&lt;!DOCTYPE html PUBLIC "-//W3C//DTD XHTML 1.0 Transitional//EN" "http://www.w3.org/TR/xhtml1/DTD/xhtml1-transitional.dtd"&gt;
-&lt;html lang='en' xml:lang='en' xmlns="http://www.w3.org/1999/xhtml"&gt;
-
-  &lt;head&gt;&lt;/head&gt;
->>>>>>> 95409fcf
-
   &lt;body&gt;
     &lt;script&gt;
       window.addEventListener('message', function(event) {
@@ -146,7 +131,6 @@
 to send the content script a message when the user clicks a button:
 
 <script type="syntaxhighlighter" class="brush: html"><![CDATA[
-<<<<<<< HEAD
 <!DOCTYPE html>
 <html>
 
@@ -165,26 +149,6 @@
 </body>
 
 </html>
-=======
-&lt;!DOCTYPE html PUBLIC "-//W3C//DTD XHTML 1.0 Transitional//EN" "http://www.w3.org/TR/xhtml1/DTD/xhtml1-transitional.dtd"&gt;
-&lt;html lang='en' xml:lang='en' xmlns="http://www.w3.org/1999/xhtml"&gt;
-
-  &lt;head&gt;&lt;/head&gt;
-
-  &lt;body&gt;
-    &lt;script&gt;
-      function sendMessage() {
-        window.addEventListener("click", function() {
-          window.postMessage("Message from page script", "http://my-domain.org/");
-        });
-      }
-    &lt;/script&gt;
-    &lt;button onclick="sendMessage()"&gt;Send Message&lt;/button&gt;
-  &lt;/body&gt;
-
-&lt;/html&gt;
-]]>
->>>>>>> 95409fcf
 </script>
 
 Finally, the content script "listen.js" uses
@@ -202,19 +166,6 @@
 [custom DOM events](https://developer.mozilla.org/en/DOM/CustomEvent)
 to communicate between page scripts and content scripts.
 
-<<<<<<< HEAD
-=======
-To use custom DOM events, the sender:
-
-* creates and inserts a new DOM element
-* adds
-
-It then creates a new DOM event which it dispatches from the new DOM element.
-
-The listener listens for the event and can retrieve the value of any
-attributes set on the element that sent it.
-
->>>>>>> 95409fcf
 #### Messaging From Content Script To Page Script ####
 
 Here's an example showing how to use custom DOM events to send a message
@@ -236,25 +187,14 @@
 
 <!-- This comment is used to terminate the Markdown list above -->
 
-<<<<<<< HEAD
     var event = document.createEvent('CustomEvent');
     event.initCustomEvent("addon-message", true, true, { hello: 'world' });
     document.documentElement.dispatchEvent(event);
-=======
-    var element = document.createElement("MessagingElement");
-    element.setAttribute("message", "Message from content script");
-    document.documentElement.appendChild(element);
-
-    var evt = document.createEvent("Events");
-    evt.initEvent("MyEvent", true, false);
-    element.dispatchEvent(evt);
->>>>>>> 95409fcf
 
 Finally "listen.html" listens for the new event and examines its
 `detail` attribute to retrieve the payload:
 
 <script type="syntaxhighlighter" class="brush: html"><![CDATA[
-<<<<<<< HEAD
 <!DOCTYPE html>
 <html>
   <head></head>
@@ -266,23 +206,6 @@
     &lt;/script>
   </body>
 </html>
-=======
-&lt;!DOCTYPE html PUBLIC "-//W3C//DTD XHTML 1.0 Transitional//EN" "http://www.w3.org/TR/xhtml1/DTD/xhtml1-transitional.dtd"&gt;
-&lt;html lang='en' xml:lang='en' xmlns="http://www.w3.org/1999/xhtml"&gt;
-
-  &lt;head&gt;&lt;/head&gt;
-  &lt;body&gt;
-    &lt;script&gt;
-      function displayMessage(e) {
-        alert("Received from web page: " + e.target.getAttribute("message"));
-      }
-      document.addEventListener("MyEvent", displayMessage, false, true);
-    &lt;/script&gt;
-  &lt;/body&gt;
-
-&lt;/html&gt;
-]]>
->>>>>>> 95409fcf
 </script>
 
 #### Messaging From Page Script to Content Script ####
@@ -305,7 +228,6 @@
 using `initCustomEvent()`'s `detail` parameter to supply the payload:
 
 <script type="syntaxhighlighter" class="brush: html"><![CDATA[
-<<<<<<< HEAD
 <!DOCTYPE html>
 <html>
   <head></head>
@@ -320,38 +242,11 @@
     <button onclick="sendMessage()">Send Message</button>
   </body>
 </html>
-=======
-&lt;!DOCTYPE html PUBLIC "-//W3C//DTD XHTML 1.0 Transitional//EN" "http://www.w3.org/TR/xhtml1/DTD/xhtml1-transitional.dtd"&gt;
-&lt;html lang='en' xml:lang='en' xmlns="http://www.w3.org/1999/xhtml"&gt;
-
-  &lt;head&gt;&lt;/head&gt;
-
-  &lt;body&gt;
-    &lt;script&gt;
-      function sendMessage() {
-        var element = document.createElement("MessagingElement");
-        element.setAttribute("message", "Message from page script");
-        document.documentElement.appendChild(element);
-        var evt = document.createEvent("Events");
-        evt.initEvent("MyEvent", true, false);
-        element.dispatchEvent(evt);
-      }
-    &lt;/script&gt;
-    &lt;button onclick="sendMessage()"&gt;Send Message&lt;/button&gt;
-  &lt;/body&gt;
-
-&lt;/html&gt;
-]]>
->>>>>>> 95409fcf
 </script>
 
 Finally, the content script "listen.js" listens for the new event
 and examines its `detail` attribute to retrieve the payload:
 
-<<<<<<< HEAD
     document.documentElement.addEventListener("addon-message", function(event) {
       console.log(JSON.stringify(event.detail));
     }, false);
-=======
-    document.addEventListener("MyEvent", displayMessage, false, true);
->>>>>>> 95409fcf
