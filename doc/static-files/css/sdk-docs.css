--- conflicted
+++ resolved
@@ -381,8 +381,6 @@
   padding-bottom: 0em;
 }
 
-<<<<<<< HEAD
-=======
 a.stability-note {
   padding: 0.2em 0.5em;
   width: 8em;
@@ -407,7 +405,6 @@
   color: black;
 }
 
->>>>>>> 2544d8af
 ul.tree {
   float: left;
   border: 1px solid lightgray;
