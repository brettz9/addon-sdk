/* This Source Code Form is subject to the terms of the Mozilla Public
 * License, v. 2.0. If a copy of the MPL was not distributed with this
 * file, You can obtain one at http://mozilla.org/MPL/2.0/. */

html, body {
  min-width: 510px;         /* 2 x sidebar fullwidth + main-content padding */
  height: 100%;
}

pre {
  color: black;
  background-color: whitesmoke;
  padding: 10px;
  overflow: auto;
}

.quote {
  color: black;
  background-color: whitesmoke;
  padding: 10px;
  overflow: auto;
}

h1 {
  color: black;
}

h2 {
  color: black;
  overflow:auto;
  font-style: normal;
  padding: 5px 0px;
}

/* Enable image scaling */
img {
  max-width: 100%;
}

h2.top {
  margin-top: 0px;
}

#columns {
  padding-left: 220px;      /* sidebar width + sidebar padding */
  padding-right: 25px;     /* main-content padding*/
  padding-top: 20px;
  min-height: 100%;
  margin-bottom: 170px;
  position: relative;
}

hr {
  border-style: solid;
  border-bottom-width: 1px;
  color: #a0d0fb;
  margin-left: auto;
  margin-right: auto;
  width: 90%;
  margin-top: 1em;
  margin-bottom: 1em;
}

.funnel .menu {
  padding-right: 25px;     /* main-content padding*/
}

#mozilla-tab {
  padding-right: 25px;     /* main-content padding*/
}

#site-header h1 a span {
  top: 25px;
  left: 25px;
}

#site-header {
  padding-left: 25px;
}

#columns .column {
  position: relative;
  float: left;
}

#main-content-column {
  width: 100%;
  padding-right: 25px;
}

.check, .cross {
 text-align: center;
}

#sidebar {
  width: 170px;        /* sidebar usable width (fullwidth - padding) */
  right: 275px;        /* sidebar fullwidth + main-content padding */
  padding-left: 55px;
  padding-right: 25px;
  margin-left: -100%;
}

.api_reference h3, .api_reference  h4,
.api_reference  h5, .api_reference  h6 {
  overflow: auto;
 }

#cse-search-box {
  float: right;
  margin: 1em;
  display:inline;
}

#cse-search-results {
  margin: 1em;
}

#toc {
  width: 180px;
  float: right;
  font-size: 0.9em;
  overflow: hidden;
  margin-top: 0;
  margin-left: 25px;
  margin-bottom: 1em;
}

#toc a {
  font-family: Georgia, serif;
  font-weight: normal;
  font-style: italic;
}

.title {
  height: 30px;
  margin-bottom: 10px;
}

.sidebar-section, #toc {
  border-style: solid;
  border-color: #a0d0fb;
  border-width: 1px;
  -moz-border-radius: 5px;
  -webkit-border-radius: 5px;
  -khtml-border-radius: 5px;
  border-radius: 5px;
  background: #F0F8FF;
  margin-bottom: 1.0em;
}

.aside {
  color: gray;
  float: right;
  padding-left: 1em;
  margin-left: 1em;
  margin-right: 0;
  width: 25%;
  border-left: 1px solid gray;
}

#toc a {
  display: block;
  }

#toc a[class = H2] {
  font-size: 1.1em;
  font-weight: bold;
  margin-left: 0.5em;
}

#toc a[class = H3] {
  margin-left: 0.5em;
  font-weight: bold;
}

#toc a[class = H4] {
  margin-left: 1.5em;
  font-family: "andale mono", monospace;
  font-style: normal;
}

#toc a[class = H5] {
  margin-left: 2.5em;
  font-weight: bold;
}

#toc a[class = H6] {
  margin-left: 3em;
  font-family: "andale mono", monospace;
  font-style: normal;
}

.warning {
  margin-left: auto;
  margin-right: auto;
  margin-top: 2em;
  margin-bottom: 2em;
  display: block;
  padding: 1em;
  border: solid 2px black;
  width: 75%;
  background-color: #FBEDED;
  border: 1px solid #AC6262;
}

.logo {
  margin-left: 5px;
  float: left;
}

.meta-header {
  font-weight: bold;
}

.sidebar-section .modules {
  padding-left: 25px;
}

.package-entry .modules
.package-detail .modules {
  margin: 0em;
  padding-left: 0;
}

.module {
  margin-top: 0.2em;
  margin-bottom: 0.2em;
  padding-left: 0em;
  padding-right: 0em;
  margin-right: 1.0em;
}

.package-detail .authors, .package-detail .dependencies,
.package-detail .version, .package-detail .license {
  font-family: Monaco, Lucida Console, monospace;
  font-size: 0.8em;
  white-space: pre;
}

#main-content h1 {
  font-size: 2.2em;
}

#main-content h2 {
  font-size: 1.7em;
  color: black;
}

.image-center {
  margin-left: auto;
  margin-right: auto;
  display: block;
}

.image-right {
  margin-left: 1.0em;
  float:right;
}

.experimental {
  background-color: #FFFAAE;
  color: black;
  padding: 1px 10px;
}

.sidebar-section h2 {
  padding-left: 10px;
  background-color: #3b69b1;
  font-family: Georgia, serif;
  font-style: italic;
  font-size: 1.4em;
  color: white;
  -moz-border-radius-topleft: 5px;
  -moz-border-radius-topright: 5px;
  -webkit-border-radius-topleft: 5px;
  -webkit-border-radius-topright: 5px;
  -khtml-border-radius-topleft: 5px;
  -khtml-border-radius-topright: 5px;
  border-radius-topleft: 5px;
  border-radius-topright: 5px;
}

.sidebar-section h3 {
  padding-left: 5px;
  font-family: Georgia, serif;
  font-style: italic;
  font-size: 1.2em;
  color: #003595;
}

.sidebar-section h2, .sidebar-section h3 {
  padding-top: 5px;
  padding-bottom: 5px;
  margin: 0px;
}

.sidebar-section a h2:hover {
  color: #003595;
  background: white;
  text-decoration: none;
}

.sidebar-section a h3:hover {
  background: white;
  text-decoration: none;
}

.sidebar-section a:hover {
  text-decoration: none;
}

.sidebar-subsection-contents {
  padding-left: 10px;
  padding-right: 10px;
  padding-bottom: 10px;
}

#sidebar li.sidebar-subsection {
  border-style: solid;
  border-top-width: 1px;
  border-color: #a0d0fb;
}

#sidebar ul li:first-child {  
   border-top: none;  
}

#sidebar li {
  margin-left: 0;
  padding-bottom: 0;
  list-style-type: none;
}
.sidebar-subsection-contents ul{
  margin-bottom: 0em;
}

.sidebar-subsection-contents a {
  display: block;
  text-decoration: none;
  padding: 1px 10px;
}

.modules a {
  display: block;
}

.sidebar-subsection-contents a:hover {
  background-color: white;
  border: solid 1px #a0d0fb;
  padding: 0px 9px;
}


.sidebar-subsection-contents h4 a {
  font-weight: normal;
  padding: 1px 5px;
}

.sidebar-subsection-contents h4 a:hover {
  font-weight: normal;
  padding: 0px 4px;
}

#third-party-module-subsection {
  display: none;
}

table.catalog, table.catalog tr, table.catalog td {
  border: none;
}

table.catalog td {
  padding: 1em;
}

table.catalog>tbody tr:first-child td {
  padding-top: 0em;
}

table.catalog>tbody tr:last-child td {
  padding-bottom: 0em;
}

<<<<<<< HEAD
a.stability-note {
  padding: 0.2em 0.5em;
  width: 8em;
  text-align: center;
  text-decoration: none;
  color: black;
  display: block;
  float: right;
  background-color: #E65252;
  border: 1px solid #BA0202;
}

a.stability-stable {
  background-color: #46DF86;
  border: 1px solid green;
}

a.stability-experimental {
  background-color: #FFFAAE;
  border: 1px solid #D7DF01;
=======
ul.tree {
  float: left;
  border: 1px solid lightgray;
  padding: 1em 0em;
  margin-right: 1em;
}

ul.tree li {
  list-style-type: none;
  font-weight: normal;
}

ul.tree li.highlight-tree-node, ul.tree li.highlight-tree-node li {
  color: red;
}

ul.tree ul  {
  list-style-type: none;
  background: url("../media/icons/vline.png") repeat-y;
  margin: 0;
  padding: 0;
  margin-left: 10px;
}

ul.tree ul li {
  margin: 0;
  padding: 0 12px;
  line-height: 20px;
  background: url("../media/icons/node.png") no-repeat;
  font-weight: normal;
}

ul.tree ul li:last-child {
  background: #fff url("../media/icons/lastnode.png") no-repeat;
}

ul#module-index {
  border-color: #a0d0fb;
  border: solid 1px #a0d0fb;
  padding: 1em;
  list-style-type: none;
  -moz-column-count: 3;
  -moz-column-gap: 1em;
  -webkit-column-count: 3;
  -webkit-column-gap: 1em;
  column-count: 3;
  column-gap: 1em;
>>>>>>> 97e2f9a6
}<|MERGE_RESOLUTION|>--- conflicted
+++ resolved
@@ -381,7 +381,6 @@
   padding-bottom: 0em;
 }
 
-<<<<<<< HEAD
 a.stability-note {
   padding: 0.2em 0.5em;
   width: 8em;
@@ -402,7 +401,8 @@
 a.stability-experimental {
   background-color: #FFFAAE;
   border: 1px solid #D7DF01;
-=======
+}
+
 ul.tree {
   float: left;
   border: 1px solid lightgray;
@@ -450,5 +450,4 @@
   -webkit-column-gap: 1em;
   column-count: 3;
   column-gap: 1em;
->>>>>>> 97e2f9a6
 }