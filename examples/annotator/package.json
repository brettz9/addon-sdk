{
    "license": "MPL 1.1/GPL 2.0/LGPL 2.1",
    "name": "annotator",
    "contributors": [],
    "author": "Will Bamberg",
<<<<<<< HEAD
    "version": "1.3",
=======
>>>>>>> 8c6457f4
    "keywords": [],
    "id": "anonid0-annotator",
    "description": "Add notes to Web pages"
}<|MERGE_RESOLUTION|>--- conflicted
+++ resolved
@@ -3,10 +3,6 @@
     "name": "annotator",
     "contributors": [],
     "author": "Will Bamberg",
-<<<<<<< HEAD
-    "version": "1.3",
-=======
->>>>>>> 8c6457f4
     "keywords": [],
     "id": "anonid0-annotator",
     "description": "Add notes to Web pages"
