--- conflicted
+++ resolved
@@ -12,15 +12,12 @@
 const { exit, env, staticArgs } = require('../system');
 const { when: unload } = require('../system/unload');
 const { loadReason } = require('../self');
-<<<<<<< HEAD
 const { rootURI, metadata } = require("@loader/options");
-=======
-const { rootURI, metadata: { preferences } } = require("@loader/options");
->>>>>>> c6e0346e
 const globals = require('../system/globals');
 const xulApp = require('../system/xul-app');
 const appShellService = Cc['@mozilla.org/appshell/appShellService;1'].
                         getService(Ci.nsIAppShellService);
+const { preferences } = metadata;
 
 const NAME2TOPIC = {
   'Firefox': 'sessionstore-windows-restored',
@@ -134,24 +131,17 @@
       console.exception(error);
     }
 
-<<<<<<< HEAD
-    // TODO: When bug 564675 is implemented this will no longer be needed
-    // Always set the default prefs, because they disappear on restart
-    if (metadata.preferences && options.prefsURI) {
-      // Only set if `prefsURI` specified
-      setDefaultPrefs(options.prefsURI);
-=======
     // native-options does stuff directly with preferences key from package.json
     if (preferences && preferences.length > 0) {
       try {
         require('../preferences/native-options').enable(preferences);
-      } 
+      }
       catch (error) {
-        console.exception(error); 
-      }
-    } 
+        console.exception(error);
+      }
+    }
     else {
-      // keeping support for addons packaged with older SDK versions, 
+      // keeping support for addons packaged with older SDK versions,
       // when cfx didn't include the 'preferences' key in @loader/options
 
       // Initialize inline options localization, without preventing addon to be
@@ -169,12 +159,11 @@
         // Only set if `prefsURI` specified
         try {
           setDefaultPrefs(options.prefsURI);
-        } 
+        }
         catch (err) {
           // cfx bootstrap always passes prefsURI, even in addons without prefs
         }
       }
->>>>>>> c6e0346e
     }
 
     // this is where the addon's main.js finally run.
