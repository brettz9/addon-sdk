/* This Source Code Form is subject to the terms of the Mozilla Public
 * License, v. 2.0. If a copy of the MPL was not distributed with this
 * file, You can obtain one at http://mozilla.org/MPL/2.0/. */

"use strict";

module.metadata = {
  "stability": "experimental"
};

const { Cc,Ci } = require("chrome");
const { Loader } = require('./loader');
const { serializeStack, parseStack  } = require("toolkit/loader");
const { setTimeout } = require('../timers');
const memory = require('../deprecated/memory');
const { PlainTextConsole } = require("../console/plain-text");
const { when: unload } = require("../system/unload");
const { format, fromException }  = require("../console/traceback");
const system = require("../system");

// Trick manifest builder to make it think we need these modules ?
const unit = require("../deprecated/unit-test");
const test = require("../test");
const url = require("../url");

var cService = Cc['@mozilla.org/consoleservice;1'].getService()
               .QueryInterface(Ci.nsIConsoleService);

// The console used to log messages
var testConsole;

// Cuddlefish loader in which we load and execute tests.
var loader;

// Function to call when we're done running tests.
var onDone;

// Function to print text to a console, w/o CR at the end.
var print;

// How many more times to run all tests.
var iterationsLeft;

// Whether to report memory profiling information.
var profileMemory;

// Whether we should stop as soon as a test reports a failure.
var stopOnError;

// Function to call to retrieve a list of tests to execute
var findAndRunTests;

// Combined information from all test runs.
var results = {
  passed: 0,
  failed: 0,
  testRuns: []
};

// JSON serialization of last memory usage stats; we keep it stringified
// so we don't actually change the memory usage stats (in terms of objects)
// of the JSRuntime we're profiling.
var lastMemoryUsage;

function analyzeRawProfilingData(data) {
  var graph = data.graph;
  var shapes = {};

  // Convert keys in the graph from strings to ints.
  // TODO: Can we get rid of this ridiculousness?
  var newGraph = {};
  for (id in graph) {
    newGraph[parseInt(id)] = graph[id];
  }
  graph = newGraph;

  var modules = 0;
  var moduleIds = [];
  var moduleObjs = {UNKNOWN: 0};
  for (let name in data.namedObjects) {
    moduleObjs[name] = 0;
    moduleIds[data.namedObjects[name]] = name;
    modules++;
  }

  var count = 0;
  for (id in graph) {
    var parent = graph[id].parent;
    while (parent) {
      if (parent in moduleIds) {
        var name = moduleIds[parent];
        moduleObjs[name]++;
        break;
      }
      if (!(parent in graph)) {
        moduleObjs.UNKNOWN++;
        break;
      }
      parent = graph[parent].parent;
    }
    count++;
  }

  print("\nobject count is " + count + " in " + modules + " modules" +
        " (" + data.totalObjectCount + " across entire JS runtime)\n");
  if (lastMemoryUsage) {
    var last = JSON.parse(lastMemoryUsage);
    var diff = {
      moduleObjs: dictDiff(last.moduleObjs, moduleObjs),
      totalObjectClasses: dictDiff(last.totalObjectClasses,
                                   data.totalObjectClasses)
    };

    for (let name in diff.moduleObjs)
      print("  " + diff.moduleObjs[name] + " in " + name + "\n");
    for (let name in diff.totalObjectClasses)
      print("  " + diff.totalObjectClasses[name] + " instances of " +
            name + "\n");
  }
  lastMemoryUsage = JSON.stringify(
    {moduleObjs: moduleObjs,
     totalObjectClasses: data.totalObjectClasses}
  );
}

function dictDiff(last, curr) {
  var diff = {};

  for (let name in last) {
    var result = (curr[name] || 0) - last[name];
    if (result)
      diff[name] = (result > 0 ? "+" : "") + result;
  }
  for (let name in curr) {
    var result = curr[name] - (last[name] || 0);
    if (result)
      diff[name] = (result > 0 ? "+" : "") + result;
  }
  return diff;
}

function reportMemoryUsage() {
  memory.gc();

  var mgr = Cc["@mozilla.org/memory-reporter-manager;1"]
            .getService(Ci.nsIMemoryReporterManager);
  var reporters = mgr.enumerateReporters();
  if (reporters.hasMoreElements())
    print("\n");
  while (reporters.hasMoreElements()) {
    var reporter = reporters.getNext();
    reporter.QueryInterface(Ci.nsIMemoryReporter);
    print(reporter.description + ": " + reporter.memoryUsed + "\n");
  }

  var weakrefs = [info.weakref.get()
                  for each (info in memory.getObjects())];
  weakrefs = [weakref for each (weakref in weakrefs) if (weakref)];
  print("Tracked memory objects in testing sandbox: " +
        weakrefs.length + "\n");
}

var gWeakrefInfo;

function showResults() {
  memory.gc();

  if (gWeakrefInfo) {
    gWeakrefInfo.forEach(
      function(info) {
        var ref = info.weakref.get();
        if (ref !== null) {
          var data = ref.__url__ ? ref.__url__ : ref;
          var warning = data == "[object Object]"
            ? "[object " + data.constructor.name + "(" +
              [p for (p in data)].join(", ") + ")]"
            : data;
          console.warn("LEAK", warning, info.bin);
        }
      }
    );
  }

  onDone(results);
}

function cleanup() {
  try {
    for (let name in loader.modules)
      memory.track(loader.modules[name],
                           "module global scope: " + name);
      memory.track(loader, "Cuddlefish Loader");

    if (profileMemory) {
      gWeakrefInfo = [{ weakref: info.weakref, bin: info.bin }
                      for each (info in memory.getObjects())];
    }

    loader.unload();

    if (loader.globals.console.errorsLogged && !results.failed) {
      results.failed++;
      console.error("warnings and/or errors were logged.");
    }

    if (consoleListener.errorsLogged && !results.failed) {
      console.warn(consoleListener.errorsLogged + " " +
                   "warnings or errors were logged to the " +
                   "platform's nsIConsoleService, which could " +
                   "be of no consequence; however, they could also " +
                   "be indicative of aberrant behavior.");
    }

    consoleListener.errorsLogged = 0;
    loader = null;

    memory.gc();
  } catch (e) {
    results.failed++;
    console.error("unload.send() threw an exception.");
    console.exception(e);
  };

  setTimeout(showResults, 1);
}

function nextIteration(tests) {
  if (tests) {
    results.passed += tests.passed;
    results.failed += tests.failed;

    if (profileMemory)
      reportMemoryUsage();

    let testRun = [];
    for each (let test in tests.testRunSummary) {
      let testCopy = {};
      for (let info in test) {
        testCopy[info] = test[info];
      }
      testRun.push(testCopy);
    }

    results.testRuns.push(testRun);
    iterationsLeft--;
  }

  if (iterationsLeft && (!stopOnError || results.failed == 0)) {
    // Pass the loader which has a hooked console that doesn't dispatch
    // errors to the JS console and avoid firing false alarm in our
    // console listener
    findAndRunTests(loader, nextIteration);
  }
  else {
    setTimeout(cleanup, 0);
  }
}

var POINTLESS_ERRORS = [
  'Invalid chrome URI:',
  'OpenGL LayerManager Initialized Succesfully.',
  '[JavaScript Error: "TelemetryStopwatch:',
  '[JavaScript Warning: "ReferenceError: reference to undefined property',
<<<<<<< HEAD
=======
  '[JavaScript Error: "The character encoding of the HTML document was ' +
    'not declared.',
>>>>>>> 73d8a8b0
  '[Javascript Warning: "Error: Failed to preserve wrapper of wrapped ' +
    'native weak map key',
  '[JavaScript Warning: "Duplicate resource declaration for',
  'file: "chrome://browser/content/',
  'file: "chrome://global/content/',
  '[JavaScript Warning: "The character encoding of a framed document was ' +
    'not declared.'
];

var consoleListener = {
  errorsLogged: 0,
  observe: function(object) {
    if (!(object instanceof Ci.nsIScriptError))
      return;
    this.errorsLogged++;
    var message = object.QueryInterface(Ci.nsIConsoleMessage).message;
    var pointless = [err for each (err in POINTLESS_ERRORS)
                         if (message.indexOf(err) >= 0)];
    if (pointless.length == 0 && message)
      testConsole.log(message);
  }
};

function TestRunnerConsole(base, options) {
  this.__proto__ = {
    errorsLogged: 0,
    warn: function warn() {
      this.errorsLogged++;
      base.warn.apply(base, arguments);
    },
    error: function error() {
      this.errorsLogged++;
      base.error.apply(base, arguments);
    },
    info: function info(first) {
      if (options.verbose)
        base.info.apply(base, arguments);
      else
        if (first == "pass:")
          print(".");
    },
    __proto__: base
  };
}

function stringify(arg) {
  try {
    return String(arg);
  }
  catch(ex) {
    return "<toString() error>";
  }
}

function stringifyArgs(args) {
  return Array.map(args, stringify).join(" ");
}

function TestRunnerTinderboxConsole(options) {
  this.print = options.print;
  this.verbose = options.verbose;
  this.errorsLogged = 0;

  // Binding all the public methods to an instance so that they can be used
  // as callback / listener functions straightaway.
  this.log = this.log.bind(this);
  this.info = this.info.bind(this);
  this.warn = this.warn.bind(this);
  this.error = this.error.bind(this);
  this.debug = this.debug.bind(this);
  this.exception = this.exception.bind(this);
  this.trace = this.trace.bind(this);
};

TestRunnerTinderboxConsole.prototype = {
  testMessage: function testMessage(pass, expected, test, message) {
    let type = "TEST-";
    if (expected) {
      if (pass)
        type += "PASS";
      else
        type += "KNOWN-FAIL";
    }
    else {
      this.errorsLogged++;
      if (pass)
        type += "UNEXPECTED-PASS";
      else
        type += "UNEXPECTED-FAIL";
    }

    this.print(type + " | " + test + " | " + message + "\n");
  },

  log: function log() {
    this.print("TEST-INFO | " + stringifyArgs(arguments) + "\n");
  },

  info: function info(first) {
    this.print("TEST-INFO | " + stringifyArgs(arguments) + "\n");
  },

  warn: function warn() {
    this.errorsLogged++;
    this.print("TEST-UNEXPECTED-FAIL | " + stringifyArgs(arguments) + "\n");
  },

  error: function error() {
    this.errorsLogged++;
    this.print("TEST-UNEXPECTED-FAIL | " + stringifyArgs(arguments) + "\n");
  },

  debug: function debug() {
    this.print("TEST-INFO | " + stringifyArgs(arguments) + "\n");
  },

  exception: function exception(e) {
    var fullString = ("An exception occurred.\n" +
                      require("../console/traceback").format(e) + "\n" + e);
    this.error(fullString);
  },

  trace: function trace() {
    var traceback = require("../console/traceback");
    var stack = traceback.get();
    stack.splice(-1, 1);
    this.print("TEST-INFO | " + stringify(traceback.format(stack)) + "\n");
  }
};

var runTests = exports.runTests = function runTests(options) {
  iterationsLeft = options.iterations;
  profileMemory = options.profileMemory;
  stopOnError = options.stopOnError;
  onDone = options.onDone;
  print = options.print;
  findAndRunTests = options.findAndRunTests;

  try {
    cService.registerListener(consoleListener);
    print("Running tests on " + system.name + " " + system.version +
          "/Gecko " + system.platformVersion + " (" +
          system.id + ") under " +
          system.platform + "/" + system.architecture + ".\n");

    if (options.parseable)
      testConsole = new TestRunnerTinderboxConsole(options);
    else
      testConsole = new TestRunnerConsole(new PlainTextConsole(print), options);

    loader = Loader(module, {
      console: testConsole
    });

    nextIteration();
  } catch (e) {
    let frames = fromException(e).reverse().reduce(function(frames, frame) {
      if (frame.fileName.split("/").pop() === "unit-test-finder.js")
        frames.done = true
      if (!frames.done) frames.push(frame)

      return frames
    }, [])

    let prototype = typeof(e) === "object" ? e.constructor.prototype :
                    Error.prototype;
    let stack = serializeStack(frames.reverse());

    let error = Object.create(prototype, {
      message: { value: e.message, writable: true, configurable: true },
      fileName: { value: e.fileName, writable: true, configurable: true },
      lineNumber: { value: e.lineNumber, writable: true, configurable: true },
      stack: { value: stack, writable: true, configurable: true },
      toString: { value: function() String(e), writable: true, configurable: true },
    });

    print("Error: " + error + " \n " + format(error));
    onDone({passed: 0, failed: 1});
  }
};

unload(function() {
  cService.unregisterListener(consoleListener);
});
<|MERGE_RESOLUTION|>--- conflicted
+++ resolved
@@ -261,11 +261,8 @@
   'OpenGL LayerManager Initialized Succesfully.',
   '[JavaScript Error: "TelemetryStopwatch:',
   '[JavaScript Warning: "ReferenceError: reference to undefined property',
-<<<<<<< HEAD
-=======
   '[JavaScript Error: "The character encoding of the HTML document was ' +
     'not declared.',
->>>>>>> 73d8a8b0
   '[Javascript Warning: "Error: Failed to preserve wrapper of wrapped ' +
     'native weak map key',
   '[JavaScript Warning: "Duplicate resource declaration for',
