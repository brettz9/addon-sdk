--- conflicted
+++ resolved
@@ -313,17 +313,17 @@
     PromiseDebugging.flushUncaughtErrors();
 
     return all(winPromises).then(() => {
-      let tabs = wins.filter(isBrowser).
-                      reduce((tabs, window) => tabs.concat(getTabs(window)), []);
-
-<<<<<<< HEAD
+      let browserWins = wins.filter(isBrowser);
+      let tabs = browserWins.reduce((tabs, window) => tabs.concat(getTabs(window)), []);
+
       if (wins.length != 1 || getInnerId(wins[0]) !== runnerWindows.get(this))
         this.fail("Should not be any unexpected windows open");
 
-      if (tabs.length != 1)
+      let hasMoreTabsOpen = browserWins.length && tabs.length != 1;
+      if (hasMoreTabsOpen)
         this.fail("Should not be any unexpected tabs open");
 
-      if (tabs.length != 1 || wins.length != 1) {
+      if (hasMoreTabsOpen || wins.length != 1) {
         console.log("Windows open:");
         for (let win of wins) {
           if (isBrowser(win)) {
@@ -332,33 +332,6 @@
           }
           else {
             console.log(win.location);
-=======
-      all(winPromises).then(_ => {
-        let tabs = [];
-        let browserWins = wins.filter(isBrowser);
-        for (let win of browserWins) {
-          for (let tab of getTabs(win)) {
-            tabs.push(tab);
-          }
-        }
-        let hasMoreTabsOpen = browserWins.length && tabs.length != 1;
-        let leftover = tabs.slice(1);
-
-        if (wins.length != 1)
-          this.fail("Should not be any unexpected windows open");
-        if (hasMoreTabsOpen)
-          this.fail("Should not be any unexpected tabs open");
-        if (hasMoreTabsOpen || wins.length != 1) {
-          console.log("Windows open:");
-          for (let win of wins) {
-            if (isBrowser(win)) {
-              tabs = getTabs(win);
-              console.log(win.location + " - " + tabs.map(getURI).join(", "));
-            }
-            else {
-              console.log(win.location);
-            }
->>>>>>> c8fc8bd4
           }
         }
       }
