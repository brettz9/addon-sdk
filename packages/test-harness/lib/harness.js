--- conflicted
+++ resolved
@@ -264,13 +264,8 @@
   if (iterationsLeft) {
     let require = Loader.require.bind(sandbox, module.uri);
     require("api-utils/unit-test").findAndRunTests({
-      testOutOfProcess: require("@packaging").enableE10s,
+      testOutOfProcess: require('@packaging').enableE10s,
       testInProcess: true,
-<<<<<<< HEAD
-      dirs: dirs,
-=======
-      fs: sandbox.fs,
->>>>>>> fdc0e862
       filter: filter,
       onDone: nextIteration
     });
@@ -335,10 +330,6 @@
     var url = require("api-utils/url");
     var system = require("api-utils/system");
 
-<<<<<<< HEAD
-    dirs = [url.toFilename(path)
-            for each (path in options.rootPaths)];
-
     print("Running tests on " + system.name + " " + system.version +
           "/Gecko " + system.platformVersion + " (" +
           system.id + ") under " +
@@ -349,31 +340,6 @@
       value: new TestRunnerConsole(new ptc.PlainTextConsole(print), options)
     });
 
-=======
-    var console = new TestRunnerConsole(new ptc.PlainTextConsole(print),
-                                        options);
-    var globals = {packaging: packaging};
-
-    var xulApp = require("api-utils/xul-app");
-    var xulRuntime = Cc["@mozilla.org/xre/app-info;1"]
-                     .getService(Ci.nsIXULRuntime);
-
-    print("Running tests on " + xulApp.name + " " + xulApp.version +
-          "/Gecko " + xulApp.platformVersion + " (" + 
-          xulApp.ID + ") under " +
-          xulRuntime.OS + "/" + xulRuntime.XPCOMABI + ".\n");
-
-    dump("test-harness/lib/harness creating loader, packaging is "+packaging+"\n");
-    sandbox = new cuddlefish.Loader({console: console,
-                                     globals: globals,
-                                     metadata: packaging.options.metadata,
-                                     jetpackID: packaging.options.jetpackID,
-                                     uriPrefix: packaging.options.uriPrefix,
-                                     name: packaging.options.name,
-                                     basePath: require("packaging").myURI,
-                                     packaging: packaging,
-                                     __proto__: options});
->>>>>>> fdc0e862
     nextIteration();
   } catch (e) {
     print(require("api-utils/traceback").format(e) + "\n" + e + "\n");
