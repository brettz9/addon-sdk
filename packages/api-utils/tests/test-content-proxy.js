--- conflicted
+++ resolved
@@ -22,8 +22,8 @@
         let wrapped = proxy.create(win);
         let document = wrapped.document;
         let body = document.body;
-        
-<<<<<<< HEAD
+
+
         // Ensure that postMessage is working correctly.
         // 1/ Check across documents with an iframe
         let ifWindow = win.document.getElementById("iframe").contentWindow;
@@ -40,18 +40,11 @@
         // Dispatch a message from the content script proxy
         document.getElementById("iframe").contentWindow.postMessage("ok", "*");
 
-        // 2/ Check over the main content document
-        wrapped.addEventListener("message", function listener(event) {
-          wrapped.removeEventListener("message", listener, false);
-          test.assertEqual(event.source, wrapped, "event.source is the wrapped window");
-          test.assertEqual(event.origin, "null", "origin is null");
-          test.assertEqual(event.data, "ok", "message data is correct");
-        }, false);
-        wrapped.postMessage("ok", "*");
-
         test.assertEqual(wrapped.postMessage, wrapped.postMessage,
           "verify that we doesn't generate multiple functions for the same method");
-=======
+
+
+        // Test objects being given as event listener
         let input = document.getElementById("input2");
         let myClickListener = {
           called: false,
@@ -72,19 +65,21 @@
         let myMessageListener = {
           called: false,
           handleEvent: function(event) {
+            wrapped.removeEventListener("message", myMessageListener, true);
+
             test.assertEqual(this, myMessageListener, "`this` is the original object");
             test.assert(!this.called, "called only once");
             this.called = true;
             test.assertNotEqual(event.valueOf(), event.valueOf(proxy.UNWRAP_ACCESS_KEY), "event is wrapped");
             test.assertEqual(event.target, wrapped, "event.target is the wrapped window");
+            test.assertEqual(event.source, wrapped, "event.source is the wrapped window");
+            test.assertEqual(event.origin, "null", "origin is null");
+            test.assertEqual(event.data, "ok", "message data is correct");
           }
         };
 
         wrapped.addEventListener("message", myMessageListener, true);
-        win.eval("postMessage(true, '*')");
-        require("timer").setTimeout(function () {
-          wrapped.removeEventListener("message", myMessageListener, true);
-        }, 0);
+        wrapped.postMessage("ok", '*');
 
 
         // RightJS is hacking around String.prototype, and do similar thing:
@@ -116,7 +111,6 @@
         "toString can't be called with this being the proxy");
         test.assertEqual(p.binded(), "string", "but it works if we bind this to the original string");
 
->>>>>>> 2acbef72
 
         // Check mozMatchesSelector XrayWrappers bug:
         // mozMatchesSelector returns bad results when we are not calling it from the node itself
