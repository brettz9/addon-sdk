--- conflicted
+++ resolved
@@ -104,43 +104,43 @@
     test.assertEqual(worker.url, window.location.href,
                      "worker.url works");
     worker.postMessage("hi!");
-  
-});
+  }
+);
 
 exports["test:emit"] = WorkerTest(
   DEFAULT_CONTENT_URL,
   function(test, browser, done) {
-  
-  let worker =  Worker({
-      window: browser.contentWindow,
-      contentScript: "new " + function WorkerScope() {
-        // Validate self.on and self.emit
-        self.port.on("addon-to-content", function (data) {
-          self.port.emit("content-to-addon", data);
-        });
-        
-        // Check for global pollution
-        //if (typeof on != "undefined")
-        //  self.postMessage("`on` is in globals");
-        if (typeof once != "undefined")
-          self.postMessage("`once` is in globals");
-        if (typeof emit != "undefined")
-          self.postMessage("`emit` is in globals");
-        
-      },
-      onMessage: function(msg) {
-        test.fail("Got an unexpected message : "+msg);
-      }
-    });
-  
-  // Validate worker.port
-  worker.port.on("content-to-addon", function (data) {
-    test.assertEqual(data, "event data");
-    done();
-  });
-  worker.port.emit("addon-to-content", "event data");
-  
-});
+
+    let worker =  Worker({
+        window: browser.contentWindow,
+        contentScript: "new " + function WorkerScope() {
+          // Validate self.on and self.emit
+          self.port.on("addon-to-content", function (data) {
+            self.port.emit("content-to-addon", data);
+          });
+
+          // Check for global pollution
+          //if (typeof on != "undefined")
+          //  self.postMessage("`on` is in globals");
+          if (typeof once != "undefined")
+            self.postMessage("`once` is in globals");
+          if (typeof emit != "undefined")
+            self.postMessage("`emit` is in globals");
+
+        },
+        onMessage: function(msg) {
+          test.fail("Got an unexpected message : "+msg);
+        }
+      });
+
+    // Validate worker.port
+    worker.port.on("content-to-addon", function (data) {
+      test.assertEqual(data, "event data");
+      done();
+    });
+    worker.port.emit("addon-to-content", "event data");
+  }
+);
 
 exports["test:emit hack message"] = WorkerTest(
   DEFAULT_CONTENT_URL,
@@ -170,7 +170,8 @@
       test.fail("Got an unexpected message : "+msg);
     });
     worker.port.emit("message", "event data");
-});
+  }
+);
 
 exports["test:n-arguments emit"] = WorkerTest(
   DEFAULT_CONTENT_URL,
@@ -193,7 +194,8 @@
       done();
     });
     worker.port.emit("addon-to-content", "first argument", "second", "third");
-});
+  }
+);
 
 exports["test:post-json-values-only"] = WorkerTest(
   DEFAULT_CONTENT_URL,
@@ -228,8 +230,8 @@
       done();
     });
     worker.postMessage({ fun: function () {}, w: worker, array: array });
-
-});
+  }
+);
 
 exports["test:emit-json-values-only"] = WorkerTest(
   DEFAULT_CONTENT_URL,
@@ -253,7 +255,7 @@
           });
         }
       });
-    
+
     // Validate worker.port
     let array = [1, 2, 3];
     worker.port.on("content-to-addon", function (result) {
@@ -276,8 +278,8 @@
       dom: browser.contentWindow.document.createElement("div")
     };
     worker.port.emit("addon-to-content", function () {}, worker, obj, array);
-
-});
+  }
+);
 
 exports["test:content is wrapped"] = WorkerTest(
   "data:text/html;charset=utf-8,<script>var documentValue=true;</script>",
@@ -295,15 +297,14 @@
         done();
       }
     });
-
-});
+  }
+);
 
 exports["test:chrome is unwrapped"] = function(test) {
   let window = makeWindow();
   test.waitUntilDone();
 
-  window.addEventListener("load", function onload() {
-    window.removeEventListener("load", onload, true);
+  listenOnce(window, "load", function onload() {
 
     let worker =  Worker({
       window: window,
@@ -319,8 +320,7 @@
       }
     });
 
-  }, true);
-
+  });
 }
 
 exports["test:nothing is leaked to content script"] = WorkerTest(
@@ -344,8 +344,8 @@
         done();
       }
     });
-
-});
+  }
+);
 
 exports["test:ensure console.xxx works in cs"] = WorkerTest(
   DEFAULT_CONTENT_URL,
@@ -393,8 +393,8 @@
         done();
       }
     });
-
-});
+  }
+);
 
 
 exports["test:setTimeout can\"t be cancelled by content"] = WorkerTest(
@@ -416,8 +416,8 @@
         done();
       }
     });
-
-});
+  }
+);
 
 exports["test:setTimeout are unregistered on content unload"] = WorkerTest(
   DEFAULT_CONTENT_URL,
@@ -456,99 +456,27 @@
         }, 100);
       });
     }, 100);
-
-});
-
-exports["test:check worker API with page history"] = WorkerTest(
-  DEFAULT_CONTENT_URL,
-  function(test, browser, done) {
-    let url2 = "data:text/html;charset=utf-8,bar";
-
-    loadAndWait(browser, url2, function () {
-      let worker =  Worker({
-        window: browser.contentWindow,
-        contentScript: "new " + function WorkerScope() {
-          // Just before the content script is disable, we register a timeout
-          // that will be disable until the page gets visible again
-          self.on("pagehide", function () {
-            setTimeout(function () {
-              self.postMessage("timeout restored");
-            }, 0);
-          });
-        },
-        contentScriptWhen: "start"
-      });
-
-      // postMessage works correctly when the page is visible
-      worker.postMessage("ok");
-
-      // We have to wait before going back into history,
-      // otherwise `goBack` won't do anything.
-      setTimeout(function () {
-        browser.goBack();
-      }, 0);
-
-      // Wait for the document to be hidden
-      browser.addEventListener("pagehide", function onpagehide() {
-        browser.removeEventListener("pagehide", onpagehide, false);
-        // Now any event sent to this worker should throw
-        test.assertRaises(
-            function () { worker.postMessage("data"); },
-            "The page is currently hidden and can no longer be used until it" +
-            " is visible again.",
-            "postMessage should throw when the page is hidden in history"
-            );
-        test.assertRaises(
-            function () { worker.port.emit("event"); },
-            "The page is currently hidden and can no longer be used until it" +
-            " is visible again.",
-            "port.emit should throw when the page is hidden in history"
-            );
-
-        // Display the page with attached content script back in order to resume
-        // its timeout and receive the expected message.
-        // We have to delay this in order to not break the history.
-        // We delay for a non-zero amount of time in order to ensure that we
-        // do not receive the message immediatly, so that the timeout is
-        // actually disabled
-        setTimeout(function () {
-          worker.on("message", function (data) {
-            test.assert(data, "timeout restored");
-            done();
-          });
-          browser.goForward();
-        }, 500);
-
-      }, false);
-    });
-
-<<<<<<< HEAD
-  }
-);
-=======
-}
-
-exports['test:check window attribute in iframes'] = function(test) {
-  let window = makeWindow();
-  test.waitUntilDone();
-
-  // Wait for top-level chrome window loading
-  window.addEventListener("load", function onload() {
-    window.removeEventListener("load", onload, true);
+  }
+);
+
+exports['test:check window attribute in iframes'] = WorkerTest(
+  DEFAULT_CONTENT_URL,
+  function(test, browser, done) {
 
     // Create a first iframe and wait for its loading
-    let contentWin = window.document.getElementById("content").contentWindow;
+    let contentWin = browser.contentWindow;
     let contentDoc = contentWin.document;
     let iframe = contentDoc.createElement("iframe");
-
-    iframe.addEventListener("load", function onload() {
-      iframe.removeEventListener("load", onload, true);
+    contentDoc.body.appendChild(iframe);
+
+    listenOnce(iframe, "load", function onload() {
 
       // Create a second iframe inside the first one and wait for its loading
       let iframeDoc = iframe.contentWindow.document;
       let subIframe = iframeDoc.createElement("iframe");
-
-      subIframe.addEventListener("load", function onload() {
+      iframeDoc.body.appendChild(subIframe);
+
+      listenOnce(subIframe, "load", function onload() {
         subIframe.removeEventListener("load", onload, true);
 
         // And finally create a worker against this second iframe
@@ -571,34 +499,24 @@
                              "top.location refers to the toplevel content doc");
             test.assertEqual(msg[4], iframe.contentWindow.location.href,
                              "parent.location refers to the first iframe doc");
-            window.close();
-            test.done();
+            done();
           }
         });
 
-      }, true);
+      });
       subIframe.setAttribute("src", "data:text/html;charset=utf-8,bar");
-      iframeDoc.body.appendChild(subIframe);
-
-    }, true);
+
+    });
     iframe.setAttribute("src", "data:text/html;charset=utf-8,foo");
-    contentDoc.body.appendChild(iframe);
-
-  }, true);
-
-}
-
-exports['test:check window attribute in toplevel documents'] = function(test) {
-  let window = makeWindow();
-  test.waitUntilDone();
-
-  window.addEventListener("load", function onload() {
-    window.removeEventListener("load", onload, true);
-
-    let contentWin = window.document.getElementById("content").contentWindow;
-
-    let worker =  Worker({
-      window: contentWin,
+  }
+);
+
+exports['test:check window attribute in toplevel documents'] = WorkerTest(
+  DEFAULT_CONTENT_URL,
+  function(test, browser, done) {
+
+    let worker =  Worker({
+      window: browser.contentWindow,
       contentScript: 'new ' + function WorkerScope() {
         self.postMessage([
           window.top === window,
@@ -610,12 +528,74 @@
         test.assert(msg[0], "window.top == window");
         test.assert(!msg[1], "window.frameElement is null");
         test.assert(msg[2], "window.parent == window");
-        window.close();
-        test.done();
-      }
-    });
-
-  }, true);
-
-}
->>>>>>> eeb9924c
+        done();
+      }
+    });
+  }
+);
+
+exports["test:check worker API with page history"] = WorkerTest(
+  DEFAULT_CONTENT_URL,
+  function(test, browser, done) {
+    let url2 = "data:text/html;charset=utf-8,bar";
+
+    loadAndWait(browser, url2, function () {
+      let worker =  Worker({
+        window: browser.contentWindow,
+        contentScript: "new " + function WorkerScope() {
+          // Just before the content script is disable, we register a timeout
+          // that will be disable until the page gets visible again
+          self.on("pagehide", function () {
+            setTimeout(function () {
+              self.postMessage("timeout restored");
+            }, 0);
+          });
+        },
+        contentScriptWhen: "start"
+      });
+
+      // postMessage works correctly when the page is visible
+      worker.postMessage("ok");
+
+      // We have to wait before going back into history,
+      // otherwise `goBack` won't do anything.
+      setTimeout(function () {
+        browser.goBack();
+      }, 0);
+
+      // Wait for the document to be hidden
+      browser.addEventListener("pagehide", function onpagehide() {
+        browser.removeEventListener("pagehide", onpagehide, false);
+        // Now any event sent to this worker should throw
+        test.assertRaises(
+            function () { worker.postMessage("data"); },
+            "The page is currently hidden and can no longer be used until it" +
+            " is visible again.",
+            "postMessage should throw when the page is hidden in history"
+            );
+        test.assertRaises(
+            function () { worker.port.emit("event"); },
+            "The page is currently hidden and can no longer be used until it" +
+            " is visible again.",
+            "port.emit should throw when the page is hidden in history"
+            );
+
+        // Display the page with attached content script back in order to resume
+        // its timeout and receive the expected message.
+        // We have to delay this in order to not break the history.
+        // We delay for a non-zero amount of time in order to ensure that we
+        // do not receive the message immediatly, so that the timeout is
+        // actually disabled
+        setTimeout(function () {
+          worker.on("message", function (data) {
+            test.assert(data, "timeout restored");
+            done();
+          });
+          browser.goForward();
+        }, 500);
+
+      }, false);
+    });
+
+  }
+);