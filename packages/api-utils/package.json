--- conflicted
+++ resolved
@@ -8,10 +8,6 @@
         "Myk Melez (http://melez.com/) <myk@mozilla.org>",
         "Daniel Aquino <mr.danielaquino@gmail.com>"
     ],
-<<<<<<< HEAD
-    "version": "1.3",
-=======
->>>>>>> 8c6457f4
     "license": "MPL 1.1/GPL 2.0/LGPL 2.1",
     "dependencies": ["addon-kit"],
     "loader": "lib/cuddlefish.js"
