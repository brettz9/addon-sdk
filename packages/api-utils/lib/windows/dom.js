/* This Source Code Form is subject to the terms of the Mozilla Public
 * License, v. 2.0. If a copy of the MPL was not distributed with this
 * file, You can obtain one at http://mozilla.org/MPL/2.0/. */

'use strict';

<<<<<<< HEAD
const { Trait } = require('../traits');
const { getWindowTitle } = require('api-utils/window/utils');
=======
const { Trait } = require('../traits'),
      { getMode } = require('api-utils/private-browsing/utils');
>>>>>>> a7778ec7

const WindowDom = Trait.compose({
  _window: Trait.required,
  get title() {
    return getWindowTitle(this._window);
  },
  close: function close() {
    let window = this._window;
    if (window) window.close();
    return this._public;
  },
  activate: function activate() {
    let window = this._window;
    if (window) window.focus();
    return this._public;
  },
  get isPrivateBrowsing() {
    return getMode(this._window);
  }
});
<<<<<<< HEAD

=======
>>>>>>> a7778ec7
exports.WindowDom = WindowDom;<|MERGE_RESOLUTION|>--- conflicted
+++ resolved
@@ -4,13 +4,9 @@
 
 'use strict';
 
-<<<<<<< HEAD
 const { Trait } = require('../traits');
 const { getWindowTitle } = require('api-utils/window/utils');
-=======
-const { Trait } = require('../traits'),
-      { getMode } = require('api-utils/private-browsing/utils');
->>>>>>> a7778ec7
+const { getMode } = require('api-utils/private-browsing/utils');
 
 const WindowDom = Trait.compose({
   _window: Trait.required,
@@ -31,8 +27,4 @@
     return getMode(this._window);
   }
 });
-<<<<<<< HEAD
-
-=======
->>>>>>> a7778ec7
 exports.WindowDom = WindowDom;