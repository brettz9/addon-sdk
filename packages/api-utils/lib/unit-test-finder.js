/* ***** BEGIN LICENSE BLOCK *****
 * Version: MPL 1.1/GPL 2.0/LGPL 2.1
 *
 * The contents of this file are subject to the Mozilla Public License Version
 * 1.1 (the "License"); you may not use this file except in compliance with
 * the License. You may obtain a copy of the License at
 * http://www.mozilla.org/MPL/
 *
 * Software distributed under the License is distributed on an "AS IS" basis,
 * WITHOUT WARRANTY OF ANY KIND, either express or implied. See the License
 * for the specific language governing rights and limitations under the
 * License.
 *
 * The Original Code is Jetpack.
 *
 * The Initial Developer of the Original Code is Mozilla.
 * Portions created by the Initial Developer are Copyright (C) 2007
 * the Initial Developer. All Rights Reserved.
 *
 * Contributor(s):
 *   Atul Varma <atul@mozilla.com>
 *
 * Alternatively, the contents of this file may be used under the terms of
 * either the GNU General Public License Version 2 or later (the "GPL"), or
 * the GNU Lesser General Public License Version 2.1 or later (the "LGPL"),
 * in which case the provisions of the GPL or the LGPL are applicable instead
 * of those above. If you wish to allow use of your version of this file only
 * under the terms of either the GPL or the LGPL, and not to allow others to
 * use your version of this file under the terms of the MPL, indicate your
 * decision by deleting the provisions above and replace them with the notice
 * and other provisions required by the GPL or the LGPL. If you do not delete
 * the provisions above, a recipient may use your version of this file under
 * the terms of any one of the MPL, the GPL or the LGPL.
 *
 * ***** END LICENSE BLOCK ***** */

"use strict";

const suites = require("packaging").harnessOptions.allTestModules;

<<<<<<< HEAD
//var alltests = require("packaging").allTestModules;
//dump("finder got tests "+alltests+"\n");

var file = require("./file");
var packaging = require('@packaging');

=======
>>>>>>> fdc0e862
const NOT_TESTS = ['setup', 'teardown'];

var TestFinder = exports.TestFinder = function TestFinder(options) {
  memory.track(this);
  this.filter = options.filter;
  this.testInProcess = options.testInProcess === false ? false : true;
  this.testOutOfProcess = options.testOutOfProcess === true ? true : false;
};

TestFinder.prototype = {
  _makeTest: function _makeTest(suite, name, test) {
    function runTest(runner) {
      console.info("executing '" + suite + "." + name + "'");
      test(runner);
    }
    return runTest;
  },

  findTests: function findTests(cb) {
    var self = this;
    var tests = [];
    var filter;
    // A filter string is {fileNameRegex}[:{testNameRegex}] - ie, a colon
    // optionally separates a regex for the test fileName from a regex for the
    // testName.
    if (this.filter) {
      var colonPos = this.filter.indexOf(':');
      var filterFileRegex, filterNameRegex;
      if (colonPos === -1) {
        filterFileRegex = new RegExp(self.filter);
      } else {
        filterFileRegex = new RegExp(self.filter.substr(0, colonPos));
        filterNameRegex = new RegExp(self.filter.substr(colonPos + 1));
      }
      // This function will first be called with just the filename; if
      // it returns true the module will be loaded then the function
      // called again with both the filename and the testname.
      filter = function(filename, testname) {
        return filterFileRegex.test(filename) &&
               ((testname && filterNameRegex) ? filterNameRegex.test(testname)
                                              : true);
      };
    } else
      filter = function() {return true};

<<<<<<< HEAD
    this.dirs.forEach(
      function(dir) {
        var suites = [name.slice(0, -3)
                      for each (name in file.list(dir).sort())
                      if (/^test-.*\.js$/.test(name) && filter(name))];

        suites.forEach(
          function(suite) {

            var module = require(suite);
            if (self.testInProcess)
              for each (let name in Object.keys(module).sort()) {
                if(NOT_TESTS.indexOf(name) === -1 && filter(suite, name)) {
                  tests.push({
                    setup: module.setup,
                    teardown: module.teardown,
                    testFunction: self._makeTest(suite, name, module[name]),
                    name: suite + "." + name
                  });
                }
              }
          });
=======
    suites.forEach(
      function(suite) {
        var module = require(suite);
        if (self.testInProcess)
          for each (let name in Object.keys(module).sort()) {
            if(NOT_TESTS.indexOf(name) === -1 && filter(suite, name)) {
              tests.push({
                           setup: module.setup,
                           teardown: module.teardown,
                           testFunction: self._makeTest(suite, name, module[name]),
                           name: suite + "." + name
                         });
            }
          }
>>>>>>> fdc0e862
      });

    cb(tests);
  }
};<|MERGE_RESOLUTION|>--- conflicted
+++ resolved
@@ -36,17 +36,10 @@
 
 "use strict";
 
-const suites = require("packaging").harnessOptions.allTestModules;
+const file = require("./file");
+const packaging = require('@packaging');
+const suites = packaging.allTestModules;
 
-<<<<<<< HEAD
-//var alltests = require("packaging").allTestModules;
-//dump("finder got tests "+alltests+"\n");
-
-var file = require("./file");
-var packaging = require('@packaging');
-
-=======
->>>>>>> fdc0e862
 const NOT_TESTS = ['setup', 'teardown'];
 
 var TestFinder = exports.TestFinder = function TestFinder(options) {
@@ -92,30 +85,6 @@
     } else
       filter = function() {return true};
 
-<<<<<<< HEAD
-    this.dirs.forEach(
-      function(dir) {
-        var suites = [name.slice(0, -3)
-                      for each (name in file.list(dir).sort())
-                      if (/^test-.*\.js$/.test(name) && filter(name))];
-
-        suites.forEach(
-          function(suite) {
-
-            var module = require(suite);
-            if (self.testInProcess)
-              for each (let name in Object.keys(module).sort()) {
-                if(NOT_TESTS.indexOf(name) === -1 && filter(suite, name)) {
-                  tests.push({
-                    setup: module.setup,
-                    teardown: module.teardown,
-                    testFunction: self._makeTest(suite, name, module[name]),
-                    name: suite + "." + name
-                  });
-                }
-              }
-          });
-=======
     suites.forEach(
       function(suite) {
         var module = require(suite);
@@ -130,7 +99,6 @@
                          });
             }
           }
->>>>>>> fdc0e862
       });
 
     cb(tests);
