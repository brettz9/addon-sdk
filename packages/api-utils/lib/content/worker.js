/* -*- Mode: Java; tab-width: 2; indent-tabs-mode: nil; c-basic-offset: 2 -*- */
/* vim:set ts=2 sw=2 sts=2 et: */
/* This Source Code Form is subject to the terms of the Mozilla Public
 * License, v. 2.0. If a copy of the MPL was not distributed with this
 * file, You can obtain one at http://mozilla.org/MPL/2.0/. */
"use strict";

module.metadata = {
  "stability": "unstable"
};

const { Trait } = require('../traits');
const { EventEmitter, EventEmitterTrait } = require('../events');
const { Ci, Cu, Cc } = require('chrome');
const timer = require('../timer');
const { URL } = require('../url');
const unload = require('../unload');
const observers = require('../observer-service');
const { Cortex } = require('../cortex');
const { sandbox, evaluate, load } = require("../sandbox");
const { merge } = require('../utils/object');
const xulApp = require("api-utils/xul-app");
const USE_JS_PROXIES = !xulApp.versionInRange(xulApp.platformVersion,
                                              "17.0a2", "*");

/* Trick the linker in order to ensure shipping these files in the XPI.
  require('./content-proxy.js');
  require('./content-worker.js');
  Then, retrieve URL of these files in the XPI:
*/
let prefix = module.uri.split('worker.js')[0];
const CONTENT_PROXY_URL = prefix + 'content-proxy.js';
const CONTENT_WORKER_URL = prefix + 'content-worker.js';

const JS_VERSION = '1.8';

const ERR_DESTROYED =
  "Couldn't find the worker to receive this message. " +
  "The script may not be initialized yet, or may already have been unloaded.";

const ERR_FROZEN = "The page is currently hidden and can no longer be used " +
                   "until it is visible again.";

/**
 * This key is not exported and should only be used for proxy tests.
 * The following `PRIVATE_KEY` is used in addon module scope in order to tell
 * Worker API to expose `UNWRAP_ACCESS_KEY` in content script.
 * This key allows test-content-proxy.js to unwrap proxy with valueOf:
 *   let xpcWrapper = proxyWrapper.valueOf(UNWRAP_ACCESS_KEY);
 */
const PRIVATE_KEY = {};


const WorkerSandbox = EventEmitter.compose({

  /**
   * Emit a message to the worker content sandbox
   */
  emit: function emit() {
    // First ensure having a regular array
    // (otherwise, `arguments` would be mapped to an object by `stringify`)
    let array = Array.slice(arguments);
    // JSON.stringify is buggy with cross-sandbox values,
    // it may return "{}" on functions. Use a replacer to match them correctly.
    function replacer(k, v) {
      return typeof v === "function" ? undefined : v;
    }
    // Ensure having an asynchronous behavior
    let self = this;
    timer.setTimeout(function () {
      self._emitToContent(JSON.stringify(array, replacer));
    }, 0);
  },

  /**
   * Synchronous version of `emit`.
   * /!\ Should only be used when it is strictly mandatory /!\
   *     Doesn't ensure passing only JSON values.
   *     Mainly used by context-menu in order to avoid breaking it.
   */
  emitSync: function emitSync() {
    let args = Array.slice(arguments);
    // Bug 732716: Ensure wrapping xrays sent to the content script
    // otherwise it will have access to raw xraywrappers and content script
    // will assume it is an user object coming from the content script sandbox
    if ("_wrap" in this)
      args = args.map(this._wrap);
    return this._emitToContent(args);
  },

  /**
   * Tells if content script has at least one listener registered for one event,
   * through `self.on('xxx', ...)`.
   * /!\ Shouldn't be used. Implemented to avoid breaking context-menu API.
   */
  hasListenerFor: function hasListenerFor(name) {
    return this._hasListenerFor(name);
  },

  /**
   * Method called by the worker sandbox when it needs to send a message
   */
  _onContentEvent: function onContentEvent(args) {
    // As `emit`, we ensure having an asynchronous behavior
    let self = this;
    timer.setTimeout(function () {
      // We emit event to chrome/addon listeners
      self._emit.apply(self, JSON.parse(args));
    }, 0);
  },

  /**
   * Configures sandbox and loads content scripts into it.
   * @param {Worker} worker
   *    content worker
   */
  constructor: function WorkerSandbox(worker) {
    this._addonWorker = worker;

    // Ensure that `emit` has always the right `this`
    this.emit = this.emit.bind(this);
    this.emitSync = this.emitSync.bind(this);

    // We receive a wrapped window, that may be an xraywrapper if it's content
    let window = worker._window;
    let proto = window;

    // Instantiate trusted code in another Sandbox in order to prevent content
    // script from messing with standard classes used by proxy and API code.
    let apiSandbox = sandbox(window, { wantXrays: true });

    // Build content proxies only if the document has a non-system principal
    // And only on old firefox versions that doesn't ship bug 738244
    if (USE_JS_PROXIES && XPCNativeWrapper.unwrap(window) !== window) {
      apiSandbox.console = console;
      // Execute the proxy code
      load(apiSandbox, CONTENT_PROXY_URL);
      // Get a reference of the window's proxy
      proto = apiSandbox.create(window);
      // Keep a reference to `wrap` function for `emitSync` usage
      this._wrap = apiSandbox.wrap;
    }

    // Create the sandbox and bind it to window in order for content scripts to
    // have access to all standard globals (window, document, ...)
    let content = this._sandbox = sandbox(window, {
      sandboxPrototype: proto,
      wantXrays: true
    });
    // We have to ensure that window.top and window.parent are the exact same
    // object than window object, i.e. the sandbox global object. But not
    // always, in case of iframes, top and parent are another window object.
    let top = window.top === window ? content : content.top;
    let parent = window.parent === window ? content : content.parent;
    merge(content, {
      // We need "this === window === top" to be true in toplevel scope:
      get window() content,
      get top() top,
      get parent() parent,
      // Use the Greasemonkey naming convention to provide access to the
      // unwrapped window object so the content script can access document
      // JavaScript values.
      // NOTE: this functionality is experimental and may change or go away
      // at any time!
      get unsafeWindow() window.wrappedJSObject
    });

    // Load trusted code that will inject content script API.
    // We need to expose JS objects defined in same principal in order to
    // avoid having any kind of wrapper.
    load(apiSandbox, CONTENT_WORKER_URL);

    // prepare a clean `self.options`
    let options = 'contentScriptOptions' in worker ?
      JSON.stringify( worker.contentScriptOptions ) :
      undefined;

    // Then call `inject` method and communicate with this script
    // by trading two methods that allow to send events to the other side:
    //   - `onEvent` called by content script
    //   - `result.emitToContent` called by addon script
    // Bug 758203: We have to explicitely define `__exposedProps__` in order
    // to allow access to these chrome object attributes from this sandbox with
    // content priviledges
    // https://developer.mozilla.org/en/XPConnect_wrappers#Other_security_wrappers
    let chromeAPI = {
      timers: {
        setTimeout: timer.setTimeout,
        setInterval: timer.setInterval,
        clearTimeout: timer.clearTimeout,
        clearInterval: timer.clearInterval,
        __exposedProps__: {
          setTimeout: 'r',
          setInterval: 'r',
          clearTimeout: 'r',
          clearInterval: 'r'
        }
      },
      __exposedProps__: {
        timers: 'r'
      }
    };
    let onEvent = this._onContentEvent.bind(this);
    // `ContentWorker` is defined in CONTENT_WORKER_URL file
    let result = apiSandbox.ContentWorker.inject(content, chromeAPI, onEvent, options);
    this._emitToContent = result.emitToContent;
    this._hasListenerFor = result.hasListenerFor;

    // Handle messages send by this script:
    let self = this;
    // console.xxx calls
    this.on("console", function consoleListener(kind) {
      console[kind].apply(console, Array.slice(arguments, 1));
    });

    // self.postMessage calls
    this.on("message", function postMessage(data) {
      self._addonWorker._emit('message', data);
    });

    // self.port.emit calls
    this.on("event", function portEmit(name, args) {
      self._addonWorker._onContentScriptEvent.apply(self._addonWorker, arguments);
    });

    // Internal feature that is only used by SDK tests:
    // Expose unlock key to content script context.
    // See `PRIVATE_KEY` definition for more information.
    if (apiSandbox && worker._expose_key)
      content.UNWRAP_ACCESS_KEY = apiSandbox.UNWRAP_ACCESS_KEY;

    // Inject `addon` global into target document if document is trusted,
    // `addon` in document is equivalent to `self` in content script.
    if (worker._injectInDocument) {
      let win = window.wrappedJSObject ? window.wrappedJSObject : window;
      Object.defineProperty(win, "addon", {
          value: content.self
        }
      );
    }

    // The order of `contentScriptFile` and `contentScript` evaluation is
    // intentional, so programs can load libraries like jQuery from script URLs
    // and use them in scripts.
    let contentScriptFile = ('contentScriptFile' in worker) ? worker.contentScriptFile
          : null,
        contentScript = ('contentScript' in worker) ? worker.contentScript : null;

    if (contentScriptFile) {
      if (Array.isArray(contentScriptFile))
        this._importScripts.apply(this, contentScriptFile);
      else
        this._importScripts(contentScriptFile);
    }
    if (contentScript) {
      this._evaluate(
        Array.isArray(contentScript) ? contentScript.join(';\n') : contentScript
      );
    }
  },
  destroy: function destroy() {
    this.emitSync("detach");
    this._sandbox = null;
    this._addonWorker = null;
    this._wrap = null;
  },

  /**
   * JavaScript sandbox where all the content scripts are evaluated.
   * {Sandbox}
   */
  _sandbox: null,

  /**
   * Reference to the addon side of the worker.
   * @type {Worker}
   */
  _addonWorker: null,

  /**
   * Evaluates code in the sandbox.
   * @param {String} code
   *    JavaScript source to evaluate.
   * @param {String} [filename='javascript:' + code]
   *    Name of the file
   */
  _evaluate: function(code, filename) {
    try {
      evaluate(this._sandbox, code, filename || 'javascript:' + code);
    }
    catch(e) {
      this._addonWorker._emit('error', e);
    }
  },
  /**
   * Imports scripts to the sandbox by reading files under urls and
   * evaluating its source. If exception occurs during evaluation
   * `"error"` event is emitted on the worker.
   * This is actually an analog to the `importScript` method in web
   * workers but in our case it's not exposed even though content
   * scripts may be able to do it synchronously since IO operation
   * takes place in the UI process.
   */
  _importScripts: function _importScripts(url) {
    let urls = Array.slice(arguments, 0);
    for each (let contentScriptFile in urls) {
      try {
        let uri = URL(contentScriptFile);
        if (uri.scheme === 'resource')
          load(this._sandbox, String(uri));
        else
          throw Error("Unsupported `contentScriptFile` url: " + String(uri));
      }
      catch(e) {
        this._addonWorker._emit('error', e);
      }
    }
  }
});

/**
 * Message-passing facility for communication between code running
 * in the content and add-on process.
 * @see https://jetpack.mozillalabs.com/sdk/latest/docs/#module/api-utils/content/worker
 */
const Worker = EventEmitter.compose({
  on: Trait.required,
  _removeAllListeners: Trait.required,

  /**
   * Sends a message to the worker's global scope. Method takes single
   * argument, which represents data to be sent to the worker. The data may
   * be any primitive type value or `JSON`. Call of this method asynchronously
   * emits `message` event with data value in the global scope of this
   * symbiont.
   *
   * `message` event listeners can be set either by calling
   * `self.on` with a first argument string `"message"` or by
   * implementing `onMessage` function in the global scope of this worker.
   * @param {Number|String|JSON} data
   */
  postMessage: function postMessage(data) {
    if (!this._contentWorker)
      throw new Error(ERR_DESTROYED);
    if (this._frozen)
      throw new Error(ERR_FROZEN);

    this._contentWorker.emit("message", data);
  },

  /**
   * EventEmitter, that behaves (calls listeners) asynchronously.
   * A way to send customized messages to / from the worker.
   * Events from in the worker can be observed / emitted via
   * worker.on / worker.emit.
   */
  get port() {
    // We generate dynamically this attribute as it needs to be accessible
    // before Worker.constructor gets called. (For ex: Panel)

    // create an event emitter that receive and send events from/to the worker
    let self = this;
    this._port = EventEmitterTrait.create({
      emit: function () self._emitEventToContent(Array.slice(arguments))
    });

    // expose wrapped port, that exposes only public properties:
    // We need to destroy this getter in order to be able to set the
    // final value. We need to update only public port attribute as we never
    // try to access port attribute from private API.
    delete this._public.port;
    this._public.port = Cortex(this._port);
    // Replicate public port to the private object
    delete this.port;
    this.port = this._public.port;

    return this._port;
  },

  /**
   * Same object than this.port but private API.
   * Allow access to _emit, in order to send event to port.
   */
  _port: null,

  /**
   * Emit a custom event to the content script,
   * i.e. emit this event on `self.port`
   */
  _emitEventToContent: function _emitEventToContent(args) {
    // We need to save events that are emitted before the worker is
    // initialized
    if (!this._inited) {
      this._earlyEvents.push(args);
      return;
    }

    if (this._frozen)
      throw new Error(ERR_FROZEN);

    // We throw exception when the worker has been destroyed
    if (!this._contentWorker) {
      throw new Error(ERR_DESTROYED);
    }

    // Forward the event to the WorkerSandbox object
    this._contentWorker.emit.apply(null, ["event"].concat(args));
  },

  // Is worker connected to the content worker sandbox ?
  _inited: false,

<<<<<<< HEAD
  // Is worker being frozen? i.e related document is frozen in bfcache.
  // Content script should not be reachable if frozen.
  _frozen: true,

=======
>>>>>>> dd18fef5
  // List of custom events fired before worker is initialized
  get _earlyEvents() {
    delete this._earlyEvents;
    this._earlyEvents = [];
    return this._earlyEvents;
  },

  constructor: function Worker(options) {
    options = options || {};

    if ('window' in options)
      this._window = options.window;
    if ('contentScriptFile' in options)
      this.contentScriptFile = options.contentScriptFile;
    if ('contentScriptOptions' in options)
      this.contentScriptOptions = options.contentScriptOptions;
    if ('contentScript' in options)
      this.contentScript = options.contentScript;
    if ('onError' in options)
      this.on('error', options.onError);
    if ('onMessage' in options)
      this.on('message', options.onMessage);
    if ('onDetach' in options)
      this.on('detach', options.onDetach);

    // Internal feature that is only used by SDK unit tests.
    // See `PRIVATE_KEY` definition for more information.
    if ('exposeUnlockKey' in options && options.exposeUnlockKey === PRIVATE_KEY)
      this._expose_key = true;

    // Track document unload to destroy this worker.
    // We can't watch for unload event on page's window object as it
    // prevents bfcache from working:
    // https://developer.mozilla.org/En/Working_with_BFCache
    this._windowID = this._window.
                     QueryInterface(Ci.nsIInterfaceRequestor).
                     getInterface(Ci.nsIDOMWindowUtils).
                     currentInnerWindowID;
    observers.add("inner-window-destroyed",
                  this._documentUnload = this._documentUnload.bind(this));

<<<<<<< HEAD
    // Listen to pagehide event in order to freeze the content script
    // while the document is frozen in bfcache:
    this._window.addEventListener("pageshow",
                                  this._pageShow = this._pageShow.bind(this),
                                  true);
    this._window.addEventListener("pagehide",
                                  this._pageHide = this._pageHide.bind(this),
                                  true);

=======
>>>>>>> dd18fef5
    unload.ensure(this._public, "destroy");

    // Ensure that worker._port is initialized for contentWorker to be able
    // to send use event during WorkerSandbox(this)
    this.port;

    // will set this._contentWorker pointing to the private API:
    this._contentWorker = WorkerSandbox(this);

    // Mainly enable worker.port.emit to send event to the content worker
    this._inited = true;
<<<<<<< HEAD
    this._frozen = false;
    
=======

>>>>>>> dd18fef5
    // Flush all events that have been fired before the worker is initialized.
    this._earlyEvents.forEach((function (args) this._emitEventToContent(args)).
                              bind(this));
  },

  _documentUnload: function _documentUnload(subject, topic, data) {
    let innerWinID = subject.QueryInterface(Ci.nsISupportsPRUint64).data;
    if (innerWinID != this._windowID) return false;
    this._workerCleanup();
    return true;
  },

  _pageShow: function _pageShow() {
    this._contentWorker.emitSync("pageshow");
    this._emit("pageshow");
    this._frozen = false;
  },

  _pageHide: function _pageHide() {
    this._contentWorker.emitSync("pagehide");
    this._emit("pagehide");
    this._frozen = true;
  },

  get url() {
    // this._window will be null after detach
    return this._window ? this._window.document.location.href : null;
  },

  get tab() {
    if (this._window) {
      let tab = require("../tabs/tab");
      // this._window will be null after detach
      return tab.getTabForWindow(this._window);
    }
    return null;
  },

  /**
   * Tells content worker to unload itself and
   * removes all the references from itself.
   */
  destroy: function destroy() {
    this._workerCleanup();
    this._removeAllListeners();
  },

  /**
   * Remove all internal references to the attached document
   * Tells _port to unload itself and removes all the references from itself.
   */
  _workerCleanup: function _workerCleanup() {
    // maybe unloaded before content side is created
    // As Symbiont call worker.constructor on document load
    if (this._contentWorker)
      this._contentWorker.destroy();
    this._contentWorker = null;
    if (this._window) {
      this._window.addEventListener("pageshow", this._pageShow, true);
      this._window.addEventListener("pagehide", this._pageHide, true);
    }
    this._window = null;
    // This method may be called multiple times,
    // avoid dispatching `detach` event more than once
    if (this._windowID) {
      this._windowID = null;
      observers.remove("inner-window-destroyed", this._documentUnload);
      this._earlyEvents.slice(0, this._earlyEvents.length);
      this._emit("detach");
    }
  },

  /**
   * Receive an event from the content script that need to be sent to
   * worker.port. Provide a way for composed object to catch all events.
   */
  _onContentScriptEvent: function _onContentScriptEvent() {
    this._port._emit.apply(this._port, arguments);
  },

  /**
   * Reference to the content side of the worker.
   * @type {WorkerGlobalScope}
   */
  _contentWorker: null,

  /**
   * Reference to the window that is accessible from
   * the content scripts.
   * @type {Object}
   */
  _window: null,

  /**
   * Flag to enable `addon` object injection in document. (bug 612726)
   * @type {Boolean}
   */
  _injectInDocument: false
});
exports.Worker = Worker;<|MERGE_RESOLUTION|>--- conflicted
+++ resolved
@@ -410,13 +410,10 @@
   // Is worker connected to the content worker sandbox ?
   _inited: false,
 
-<<<<<<< HEAD
   // Is worker being frozen? i.e related document is frozen in bfcache.
   // Content script should not be reachable if frozen.
   _frozen: true,
 
-=======
->>>>>>> dd18fef5
   // List of custom events fired before worker is initialized
   get _earlyEvents() {
     delete this._earlyEvents;
@@ -458,7 +455,6 @@
     observers.add("inner-window-destroyed",
                   this._documentUnload = this._documentUnload.bind(this));
 
-<<<<<<< HEAD
     // Listen to pagehide event in order to freeze the content script
     // while the document is frozen in bfcache:
     this._window.addEventListener("pageshow",
@@ -468,8 +464,6 @@
                                   this._pageHide = this._pageHide.bind(this),
                                   true);
 
-=======
->>>>>>> dd18fef5
     unload.ensure(this._public, "destroy");
 
     // Ensure that worker._port is initialized for contentWorker to be able
@@ -481,12 +475,8 @@
 
     // Mainly enable worker.port.emit to send event to the content worker
     this._inited = true;
-<<<<<<< HEAD
     this._frozen = false;
     
-=======
-
->>>>>>> dd18fef5
     // Flush all events that have been fired before the worker is initialized.
     this._earlyEvents.forEach((function (args) this._emitEventToContent(args)).
                               bind(this));
