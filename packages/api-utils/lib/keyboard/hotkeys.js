/* vim:set ts=2 sw=2 sts=2 et: */
/* ***** BEGIN LICENSE BLOCK *****
 * Version: MPL 1.1/GPL 2.0/LGPL 2.1
 *
 * The contents of this file are subject to the Mozilla Public License Version
 * 1.1 (the "License"); you may not use this file except in compliance with
 * the License. You may obtain a copy of the License at
 * http://www.mozilla.org/MPL/
 *
 * Software distributed under the License is distributed on an "AS IS" basis,
 * WITHOUT WARRANTY OF ANY KIND, either express or implied. See the License
 * for the specific language governing rights and limitations under the
 * License.
 *
 * The Original Code is Jetpack.
 *
 * The Initial Developer of the Original Code is
 * the Mozilla Foundation.
 * Portions created by the Initial Developer are Copyright (C) 2011
 * the Initial Developer. All Rights Reserved.
 *
 * Contributor(s):
 *   Irakli Gozalishvili <gozala@mozilla.com> (Original Author)
 *   Paul Vet <original.roju@gmail.com>
 *
 * Alternatively, the contents of this file may be used under the terms of
 * either the GNU General Public License Version 2 or later (the "GPL"), or
 * the GNU Lesser General Public License Version 2.1 or later (the "LGPL"),
 * in which case the provisions of the GPL or the LGPL are applicable instead
 * of those above. If you wish to allow use of your version of this file only
 * under the terms of either the GPL or the LGPL, and not to allow others to
 * use your version of this file under the terms of the MPL, indicate your
 * decision by deleting the provisions above and replace them with the notice
 * and other provisions required by the GPL or the LGPL. If you do not delete
 * the provisions above, a recipient may use your version of this file under
 * the terms of any one of the MPL, the GPL or the LGPL.
 *
 * ***** END LICENSE BLOCK ***** */

"use strict";

const { observer: keyboardObserver } = require("./observer");
<<<<<<< HEAD
const { getKeyForCode, normalize } = require("./utils");
=======
const { getKeyForCode, normalize, MODIFIERS } = require("./utils");
>>>>>>> c19dd595

/**
 * Register a global `hotkey` that executes `listener` when the key combination
 * in `hotkey` is pressed. If more then one `listener` is registered on the same
 * key combination only last one will be executed.
 *
 * @param {string} hotkey
 *    Key combination in the format of 'modifier key'.
 *
 * Examples:
 *
 *     "accel s"
 *     "meta shift i"
 *     "control alt d"
 *
 * Modifier keynames:
 *
 *  - **shift**: The Shift key.
 *  - **alt**: The Alt key. On the Macintosh, this is the Option key. On
 *    Macintosh this can only be used in conjunction with another modifier,
 *    since `Alt+Letter` combinations are reserved for entering special
 *    characters in text.
 *  - **meta**: The Meta key. On the Macintosh, this is the Command key.
 *  - **control**: The Control key.
 *  - **accel**: The key used for keyboard shortcuts on the user's platform,
 *    which is Control on Windows and Linux, and Command on Mac. Usually, this
 *    would be the value you would use.
 *
 * @param {function} listener
 *    Function to execute when the `hotkey` is executed.
 */
exports.register = function register(hotkey, listener) {
  hotkey = normalize(hotkey);
  hotkeys[hotkey] = listener;
};

/**
 * Unregister a global `hotkey`. If passed `listener` is not the one registered
 * for the given `hotkey`, the call to this function will be ignored.
 *
 * @param {string} hotkey
 *    Key combination in the format of 'modifier key'.
 * @param {function} listener
 *    Function that will be invoked when the `hotkey` is pressed.
 */
exports.unregister = function unregister(hotkey, listener) {
  hotkey = normalize(hotkey);
  if (hotkeys[hotkey] === listener)
    delete hotkeys[hotkey];
};

/**
 * Map of hotkeys and associated functions.
 */
const hotkeys = exports.hotkeys = {};

keyboardObserver.on("keydown", function onKeypress(event, window) {
  let key, modifiers = [];
  let isChar = "isChar" in event && event.isChar;
  let which = "which" in event ? event.which : null;
  let keyCode = "keyCode" in event ? event.keyCode : null;

  if ("shiftKey" in event && event.shiftKey)
    modifiers.push("shift");
  if ("altKey" in event && event.altKey)
    modifiers.push("alt");
  if ("ctrlKey" in event && event.ctrlKey)
    modifiers.push("control");
  if ("metaKey" in event && event.metaKey)
    modifiers.push("meta");

  // If it's not a printable character then we fall back to a human readable
  // equivalent of one of the following constants.
  // http://mxr.mozilla.org/mozilla-central/source/dom/interfaces/events/nsIDOMKeyEvent.idl
  key = getKeyForCode(keyCode);

  // If only key or only modifiers are pressed we don't have a valid
  // combination so we return immediately (Also, sometimes `keyCode` may be
  // one for the modifier which means we do not have a modifier).
  if (!key || !modifiers.length || key in MODIFIERS)
    return;

  let combination = normalize({ key: key, modifiers: modifiers });
  let hotkey = hotkeys[combination];

  if (hotkey) {
    try {
      hotkey();
    } catch (exception) {
      console.exception(exception);
    } finally {
      // Work around bug 582052 by preventing the (nonexistent) default action.
      event.preventDefault();
    }
  }
});<|MERGE_RESOLUTION|>--- conflicted
+++ resolved
@@ -40,11 +40,7 @@
 "use strict";
 
 const { observer: keyboardObserver } = require("./observer");
-<<<<<<< HEAD
-const { getKeyForCode, normalize } = require("./utils");
-=======
 const { getKeyForCode, normalize, MODIFIERS } = require("./utils");
->>>>>>> c19dd595
 
 /**
  * Register a global `hotkey` that executes `listener` when the key combination
