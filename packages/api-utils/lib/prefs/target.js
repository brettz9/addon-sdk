--- conflicted
+++ resolved
@@ -3,17 +3,11 @@
  * file, You can obtain one at http://mozilla.org/MPL/2.0/. */
 'use strict';
 
-<<<<<<< HEAD
-const { Cc, Ci } = require('chrome');
-=======
-"use strict";
-
 module.metadata = {
   "stability": "unstable"
 };
 
-const { Cc, Ci } = require("chrome");
->>>>>>> 5339863d
+const { Cc, Ci } = require('chrome');
 const { Class } = require('api-utils/heritage');
 const { EventTarget } = require('api-utils/event/target');
 const { Branch } = require('api-utils/preferences-service');
