/* This Source Code Form is subject to the terms of the Mozilla Public
 * License, v. 2.0. If a copy of the MPL was not distributed with this
 * file, You can obtain one at http://mozilla.org/MPL/2.0/. */
'use strict';

<<<<<<< HEAD
if (require('api-utils/xul-app').is('Firefox')) {
  module.exports = require('api-utils/tabs/tab-firefox');
=======
module.metadata = {
  "stability": "unstable"
};

const { Ci } = require('chrome');
const { Trait } = require("../traits");
const { EventEmitter } = require("../events");
const { validateOptions } = require("../api-utils");
const { defer } = require("../functional");
const { EVENTS } = require("./events");
const { getThumbnailURIForWindow } = require("../utils/thumbnail");
const { getFaviconURIForLocation } = require("../utils/data");
const {
  getOwnerWindow,
  getBrowserForTab,
  getTabTitle,
  getTabForContentWindow
} = require("./utils");


// Array of the inner instances of all the wrapped tabs.
const TABS = [];

/**
 * Trait used to create tab wrappers.
 */
const TabTrait = Trait.compose(EventEmitter, {
  on: Trait.required,
  _emit: Trait.required,
  /**
   * Tab DOM element that is being wrapped.
   */
  _tab: null,
  /**
   * Window wrapper whose tab this object represents.
   */
  window: null,
  constructor: function Tab(options) {
    this._onReady = this._onReady.bind(this);
    this._tab = options.tab;
    let window = this.window = options.window;
    // Setting event listener if was passed.
    for each (let type in EVENTS) {
      let listener = options[type.listener];
      if (listener)
        this.on(type.name, options[type.listener]);
      if ('ready' != type.name) // window spreads this event.
        window.tabs.on(type.name, this._onEvent.bind(this, type.name));
    }

    this.on(EVENTS.close.name, this.destroy.bind(this));
    this._browser.addEventListener(EVENTS.ready.dom, this._onReady, true);

    if (options.isPinned)
      this.pin();

    // Since we will have to identify tabs by a DOM elements facade function
    // is used as constructor that collects all the instances and makes sure
    // that they more then one wrapper is not created per tab.
    return this;
  },
  destroy: function destroy() {
    this._removeAllListeners();
    this._browser.removeEventListener(EVENTS.ready.dom, this._onReady,
                                            true);
  },

  /**
   * Internal listener that emits public event 'ready' when the page of this
   * tab is loaded.
   */
  _onReady: function _onReady(event) {
    // IFrames events will bubble so we need to ignore those.
    if (event.target == this._contentDocument)
      this._emit(EVENTS.ready.name, this._public);
  },
  /**
   * Internal tab event router. Window will emit tab related events for all it's
   * tabs, this listener will propagate all the events for this tab to it's
   * listeners.
   */
  _onEvent: function _onEvent(type, tab) {
    if (tab == this._public)
      this._emit(type, tab);
  },
  /**
   * Browser DOM element where page of this tab is currently loaded.
   */
  get _browser() getBrowserForTab(this._tab),
  /**
   * Window DOM element containing this tab.
   */
  get _window() getOwnerWindow(this._tab),
  /**
   * Document object of the page that is currently loaded in this tab.
   */
  get _contentDocument() this._browser.contentDocument,
  /**
   * Window object of the page that is currently loaded in this tab.
   */
  get _contentWindow() this._browser.contentWindow,

  /**
   * The title of the page currently loaded in the tab.
   * Changing this property changes an actual title.
   * @type {String}
   */
  get title() getTabTitle(this._tab),
  set title(value) this._tab.label = String(value),

  /**
   * Returns the MIME type that the document loaded in the tab is being
   * rendered as.
   * @type {String}
   */
  get contentType() this._contentDocument.contentType,

  /**
   * Location of the page currently loaded in this tab.
   * Changing this property will loads page under under the specified location.
   * @type {String}
   */
  get url() String(this._browser.currentURI.spec),
  set url(value) this._changeLocation(String(value)),
  // "TabOpen" event is fired when it's still "about:blank" is loaded in the
  // changing `location` property of the `contentDocument` has no effect since
  // seems to be either ignored or overridden by internal listener, there for
  // location change is enqueued for the next turn of event loop.
  _changeLocation: defer(function(url) this._browser.loadURI(url)),
  /**
   * URI of the favicon for the page currently loaded in this tab.
   * @type {String}
   */
  get favicon() getFaviconURIForLocation(this.url),
  /**
   * The CSS style for the tab
   */
  get style() null, // TODO
  /**
   * The index of the tab relative to other tabs in the application window.
   * Changing this property will change order of the actual position of the tab.
   * @type {Number}
   */
  get index()
    this._window.gBrowser.getBrowserIndexForDocument(this._contentDocument),
  set index(value) this._window.gBrowser.moveTabTo(this._tab, value),
  /**
   * Thumbnail data URI of the page currently loaded in this tab.
   * @type {String}
   */
  getThumbnail: function getThumbnail()
    getThumbnailURIForWindow(this._contentWindow),
  /**
   * Whether or not tab is pinned (Is an app-tab).
   * @type {Boolean}
   */
  get isPinned() this._tab.pinned,
  pin: function pin() {
    this._window.gBrowser.pinTab(this._tab);
  },
  unpin: function unpin() {
    this._window.gBrowser.unpinTab(this._tab);
  },

  /**
   * Create a worker for this tab, first argument is options given to Worker.
   * @type {Worker}
   */
  attach: function attach(options) {
    let { Worker } = require("../content/worker");
    options.window = this._contentWindow;
    let worker = Worker(options);
    worker.once("detach", function detach() {
      worker.destroy();
    });
    return worker;
  },

  /**
   * Make this tab active.
   * Please note: That this function is called synchronous since in E10S that
   * will be the case. Besides this function is called from a constructor where
   * we would like to return instance before firing a 'TabActivated' event.
   */
  activate: defer(function activate() {
    if (this._window) // Ignore if window is closed by the time this is invoked.
      this._window.gBrowser.selectedTab = this._tab;
  }),
  /**
   * Close the tab
   */
  close: function close(callback) {
    if (callback)
      this.once(EVENTS.close.name, callback);
    this._window.gBrowser.removeTab(this._tab);
  },
  /**
   * Reload the tab
   */
  reload: function reload() {
    this._window.gBrowser.reloadTab(this._tab);
  }
});

function Tab(options) {
  let chromeTab = options.tab;
  for each (let tab in TABS) {
    if (chromeTab == tab._tab)
      return tab._public;
  }
  let tab = TabTrait(options);
  TABS.push(tab);
  return tab._public;
>>>>>>> 1653a66a
}
else if (require('api-utils/xul-app').is('Fennec')) {
  module.exports = require('api-utils/tabs/tab-fennec');
}
else {
  throw new Error([
    "The tabs module currently supports only Firefox & Fennec. In the future",
    " we would like it to support other applications, however."
  ].join(""));
}<|MERGE_RESOLUTION|>--- conflicted
+++ resolved
@@ -3,231 +3,19 @@
  * file, You can obtain one at http://mozilla.org/MPL/2.0/. */
 'use strict';
 
-<<<<<<< HEAD
+module.metadata = {
+  'stability': 'unstable'
+};
+
 if (require('api-utils/xul-app').is('Firefox')) {
   module.exports = require('api-utils/tabs/tab-firefox');
-=======
-module.metadata = {
-  "stability": "unstable"
-};
-
-const { Ci } = require('chrome');
-const { Trait } = require("../traits");
-const { EventEmitter } = require("../events");
-const { validateOptions } = require("../api-utils");
-const { defer } = require("../functional");
-const { EVENTS } = require("./events");
-const { getThumbnailURIForWindow } = require("../utils/thumbnail");
-const { getFaviconURIForLocation } = require("../utils/data");
-const {
-  getOwnerWindow,
-  getBrowserForTab,
-  getTabTitle,
-  getTabForContentWindow
-} = require("./utils");
-
-
-// Array of the inner instances of all the wrapped tabs.
-const TABS = [];
-
-/**
- * Trait used to create tab wrappers.
- */
-const TabTrait = Trait.compose(EventEmitter, {
-  on: Trait.required,
-  _emit: Trait.required,
-  /**
-   * Tab DOM element that is being wrapped.
-   */
-  _tab: null,
-  /**
-   * Window wrapper whose tab this object represents.
-   */
-  window: null,
-  constructor: function Tab(options) {
-    this._onReady = this._onReady.bind(this);
-    this._tab = options.tab;
-    let window = this.window = options.window;
-    // Setting event listener if was passed.
-    for each (let type in EVENTS) {
-      let listener = options[type.listener];
-      if (listener)
-        this.on(type.name, options[type.listener]);
-      if ('ready' != type.name) // window spreads this event.
-        window.tabs.on(type.name, this._onEvent.bind(this, type.name));
-    }
-
-    this.on(EVENTS.close.name, this.destroy.bind(this));
-    this._browser.addEventListener(EVENTS.ready.dom, this._onReady, true);
-
-    if (options.isPinned)
-      this.pin();
-
-    // Since we will have to identify tabs by a DOM elements facade function
-    // is used as constructor that collects all the instances and makes sure
-    // that they more then one wrapper is not created per tab.
-    return this;
-  },
-  destroy: function destroy() {
-    this._removeAllListeners();
-    this._browser.removeEventListener(EVENTS.ready.dom, this._onReady,
-                                            true);
-  },
-
-  /**
-   * Internal listener that emits public event 'ready' when the page of this
-   * tab is loaded.
-   */
-  _onReady: function _onReady(event) {
-    // IFrames events will bubble so we need to ignore those.
-    if (event.target == this._contentDocument)
-      this._emit(EVENTS.ready.name, this._public);
-  },
-  /**
-   * Internal tab event router. Window will emit tab related events for all it's
-   * tabs, this listener will propagate all the events for this tab to it's
-   * listeners.
-   */
-  _onEvent: function _onEvent(type, tab) {
-    if (tab == this._public)
-      this._emit(type, tab);
-  },
-  /**
-   * Browser DOM element where page of this tab is currently loaded.
-   */
-  get _browser() getBrowserForTab(this._tab),
-  /**
-   * Window DOM element containing this tab.
-   */
-  get _window() getOwnerWindow(this._tab),
-  /**
-   * Document object of the page that is currently loaded in this tab.
-   */
-  get _contentDocument() this._browser.contentDocument,
-  /**
-   * Window object of the page that is currently loaded in this tab.
-   */
-  get _contentWindow() this._browser.contentWindow,
-
-  /**
-   * The title of the page currently loaded in the tab.
-   * Changing this property changes an actual title.
-   * @type {String}
-   */
-  get title() getTabTitle(this._tab),
-  set title(value) this._tab.label = String(value),
-
-  /**
-   * Returns the MIME type that the document loaded in the tab is being
-   * rendered as.
-   * @type {String}
-   */
-  get contentType() this._contentDocument.contentType,
-
-  /**
-   * Location of the page currently loaded in this tab.
-   * Changing this property will loads page under under the specified location.
-   * @type {String}
-   */
-  get url() String(this._browser.currentURI.spec),
-  set url(value) this._changeLocation(String(value)),
-  // "TabOpen" event is fired when it's still "about:blank" is loaded in the
-  // changing `location` property of the `contentDocument` has no effect since
-  // seems to be either ignored or overridden by internal listener, there for
-  // location change is enqueued for the next turn of event loop.
-  _changeLocation: defer(function(url) this._browser.loadURI(url)),
-  /**
-   * URI of the favicon for the page currently loaded in this tab.
-   * @type {String}
-   */
-  get favicon() getFaviconURIForLocation(this.url),
-  /**
-   * The CSS style for the tab
-   */
-  get style() null, // TODO
-  /**
-   * The index of the tab relative to other tabs in the application window.
-   * Changing this property will change order of the actual position of the tab.
-   * @type {Number}
-   */
-  get index()
-    this._window.gBrowser.getBrowserIndexForDocument(this._contentDocument),
-  set index(value) this._window.gBrowser.moveTabTo(this._tab, value),
-  /**
-   * Thumbnail data URI of the page currently loaded in this tab.
-   * @type {String}
-   */
-  getThumbnail: function getThumbnail()
-    getThumbnailURIForWindow(this._contentWindow),
-  /**
-   * Whether or not tab is pinned (Is an app-tab).
-   * @type {Boolean}
-   */
-  get isPinned() this._tab.pinned,
-  pin: function pin() {
-    this._window.gBrowser.pinTab(this._tab);
-  },
-  unpin: function unpin() {
-    this._window.gBrowser.unpinTab(this._tab);
-  },
-
-  /**
-   * Create a worker for this tab, first argument is options given to Worker.
-   * @type {Worker}
-   */
-  attach: function attach(options) {
-    let { Worker } = require("../content/worker");
-    options.window = this._contentWindow;
-    let worker = Worker(options);
-    worker.once("detach", function detach() {
-      worker.destroy();
-    });
-    return worker;
-  },
-
-  /**
-   * Make this tab active.
-   * Please note: That this function is called synchronous since in E10S that
-   * will be the case. Besides this function is called from a constructor where
-   * we would like to return instance before firing a 'TabActivated' event.
-   */
-  activate: defer(function activate() {
-    if (this._window) // Ignore if window is closed by the time this is invoked.
-      this._window.gBrowser.selectedTab = this._tab;
-  }),
-  /**
-   * Close the tab
-   */
-  close: function close(callback) {
-    if (callback)
-      this.once(EVENTS.close.name, callback);
-    this._window.gBrowser.removeTab(this._tab);
-  },
-  /**
-   * Reload the tab
-   */
-  reload: function reload() {
-    this._window.gBrowser.reloadTab(this._tab);
-  }
-});
-
-function Tab(options) {
-  let chromeTab = options.tab;
-  for each (let tab in TABS) {
-    if (chromeTab == tab._tab)
-      return tab._public;
-  }
-  let tab = TabTrait(options);
-  TABS.push(tab);
-  return tab._public;
->>>>>>> 1653a66a
 }
 else if (require('api-utils/xul-app').is('Fennec')) {
   module.exports = require('api-utils/tabs/tab-fennec');
 }
 else {
   throw new Error([
-    "The tabs module currently supports only Firefox & Fennec. In the future",
-    " we would like it to support other applications, however."
-  ].join(""));
+    'The tabs module currently supports only Firefox & Fennec. In the future',
+    ' we would like it to support other applications, however.'
+  ].join(''));
 }