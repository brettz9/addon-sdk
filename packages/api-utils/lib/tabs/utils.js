/* vim:set ts=2 sw=2 sts=2 et: */
/* This Source Code Form is subject to the terms of the Mozilla Public
 * License, v. 2.0. If a copy of the MPL was not distributed with this
 * file, You can obtain one at http://mozilla.org/MPL/2.0/. */
'use strict';

const { tabNS, tabsNS } = require('api-utils/tabs/namespace');
const { defer } = require("../functional");
const { Ci } = require('chrome');

function activateTab(tab, window) {
  let gBrowser = getGBrowserForTab(tab);

  // normal case
  if (gBrowser) {console.log(1);
    gBrowser.selectedTab = tab;
  }
  // fennec ?
  else if (window && window.BrowserApp) {console.log(2);
    window.BrowserApp.selectTab(tab);
  }
  return null;
}
// Please note: That this function is called asynchronous since in E10S that
// will be the case.
exports.activateTab = defer(activateTab);

const { Ci } = require("chrome");

function getTabBrowser(window) {
  return window.gBrowser;
}
exports.getTabBrowser = getTabBrowser;

function getTabContainer(window) {
  return getTabBrowser(window).tabContainer;
}
exports.getTabContainer = getTabContainer;

function getTabs(window) {
<<<<<<< HEAD
  // fennec
  if (window.BrowserApp)
    return window.BrowserApp.tabs;

  // firefox - default
  return getTabContainers(window).reduce(function (tabs, container) {
    tabs.push.apply(tabs, container.children);
    return tabs;
  }, []);
=======
  return Array.slice(getTabContainer(window).children);
>>>>>>> 2190a647
}
exports.getTabs = getTabs;

function getActiveTab(window) {
  return window.gBrowser.selectedTab;
}
exports.getActiveTab = getActiveTab;

function getOwnerWindow(tab) {
  if (tab.ownerDocument)
    return tab.ownerDocument.defaultView;
  return null;
}
exports.getOwnerWindow = getOwnerWindow;

if (require("api-utils/xul-app").is("Fennec")) {
  var openTab = function openTab(window, url, options) {
    options = options || {};
    return window.BrowserApp.addTab(url, {
      selected: options.inBackground ? false : true,
      pinned: options.isPinned || false
    });
  }
}
else {
  var openTab = function openTab(window, url) {
    return window.gBrowser.addTab(url);
  }
}
exports.openTab = openTab;

function isTabOpen(tab) {
  return !!tab.linkedBrowser;
}
exports.isTabOpen = isTabOpen;

function closeTab(tab) {
<<<<<<< HEAD
  let gBrowser = getGBrowserForTab(tab);
  // normal case?
  if (gBrowser)
    return gBrowser.removeTab(tab);

  let window = tabNS(getTabForRawTab(tab)).window;
  // fennec?
  if (window && window.BrowserApp)
    return window.BrowserApp.closeTab(tab);
  return null;
}
exports.closeTab = closeTab;

// fennec
function getTabForRawTab(aRawTab) {
  let tabs = tabsNS(require('tabs')).tabs;
  for (let i = tabs.length - 1; i >= 0; i--) {
    let tab = tabs[i];
    if (tabNS(tab).tab === aRawTab)
      return tab;
  }
  return null;
=======
  return getTabBrowserForTab(tab).removeTab(tab);
}
exports.closeTab = closeTab;

function activateTab(tab) {
  getTabBrowserForTab(tab).selectedTab = tab;
>>>>>>> 2190a647
}
exports.getTabForRawTab = getTabForRawTab;

function getURI(tab) {
  return tab.linkedBrowser.currentURI.spec;
}
exports.getURI = getURI;

<<<<<<< HEAD
function getGBrowserForTab(tab) {
  let outerWin = getOwnerWindow(tab);
  if (outerWin)
    return getOwnerWindow(tab).gBrowser;
  return null;
=======
function getTabBrowserForTab(tab) {
  return getOwnerWindow(tab).gBrowser;
>>>>>>> 2190a647
}
exports.getTabBrowserForTab = getTabBrowserForTab;

function getBrowserForTab(tab) {
<<<<<<< HEAD
  let gBrowser = getGBrowserForTab(tab);
  if (gBrowser) // firefox
    return getGBrowserForTab(tab).getBrowserForTab(tab);
  else if (tab.browser) // fennec
    return tab.browser;

  return null;
=======
  return tab.linkedBrowser;
>>>>>>> 2190a647
}
exports.getBrowserForTab = getBrowserForTab;

function getTabTitle(tab) {
  return getBrowserForTab(tab).contentDocument.title || tab.label || "";
}
exports.getTabTitle = getTabTitle;

function getTabForWindow(win) {
  // Get browser window
  let topWindow = win.QueryInterface(Ci.nsIInterfaceRequestor)
                     .getInterface(Ci.nsIWebNavigation)
                     .QueryInterface(Ci.nsIDocShellTreeItem)
                     .rootTreeItem
                     .QueryInterface(Ci.nsIInterfaceRequestor)
                     .getInterface(Ci.nsIDOMWindow);
  if (!topWindow.gBrowser) return null;

  // Get top window object, in case we are in a content iframe
  let topContentWindow;
  try {
    topContentWindow = win.top;
  } catch(e) {
    // It may throw if win is not a valid content window
    return null;
  }

  function getWindowID(obj) {
    return obj.QueryInterface(Ci.nsIInterfaceRequestor)
              .getInterface(Ci.nsIDOMWindowUtils)
              .currentInnerWindowID;
  }

  // Search for related Tab
  let topWindowId = getWindowID(topContentWindow);
  for (let i = 0; i < topWindow.gBrowser.browsers.length; i++) {
    let w = topWindow.gBrowser.browsers[i].contentWindow;
    if (getWindowID(w) == topWindowId) {
      return require('api-utils/tabs/tab').Tab({
        // TODO: api-utils should not depend on addon-kit!
        window: require("addon-kit/windows").BrowserWindow({ window: topWindow }),
        tab: topWindow.gBrowser.tabs[i]
      });
    }
  }

  // We were unable to find the related tab!
  return null;
}
<<<<<<< HEAD
exports.getTabForWindow = getTabForWindow;
=======
exports.getTabTitle = getTabTitle;

function getTabContentWindow(tab) {
  return getBrowserForTab(tab).contentWindow;
}
exports.getTabContentWindow = getTabContentWindow;

function getTabForContentWindow(window) {
  // Retrieve the topmost frame container. It can be either <xul:browser>,
  // <xul:iframe/> or <html:iframe/>. But in our case, it should be xul:browser.
  let browser = window.QueryInterface(Ci.nsIInterfaceRequestor)
                   .getInterface(Ci.nsIWebNavigation)
                   .QueryInterface(Ci.nsIDocShell)
                   .chromeEventHandler;
  // Is null for toplevel documents
  if (!browser)
    return false;
  // Retrieve the owner window, should be browser.xul one
  let chromeWindow = browser.ownerDocument.defaultView;

  // Ensure that it is top-level browser window.
  // We need extra checks because of Mac hidden window that has a broken
  // `gBrowser` global attribute.
  if ('gBrowser' in chromeWindow && chromeWindow.gBrowser &&
      'browsers' in chromeWindow.gBrowser) {
    // Looks like we are on Firefox Desktop
    // Then search for the position in tabbrowser in order to get the tab object
    let browsers = chromeWindow.gBrowser.browsers;
    let i = browsers.indexOf(browser);
    if (i !== -1)
      return chromeWindow.gBrowser.tabs[i];
    return null;
  }
  else if ('BrowserApp' in chromeWindow) {
    // Looks like we are on Firefox Mobile
    return chromeWindow.BrowserApp.getTabForWindow(window)
  }

  return null;
}
exports.getTabForContentWindow = getTabForContentWindow;
>>>>>>> 2190a647
<|MERGE_RESOLUTION|>--- conflicted
+++ resolved
@@ -9,7 +9,7 @@
 const { Ci } = require('chrome');
 
 function activateTab(tab, window) {
-  let gBrowser = getGBrowserForTab(tab);
+  let gBrowser = getTabBrowserForTab(tab);
 
   // normal case
   if (gBrowser) {console.log(1);
@@ -25,8 +25,6 @@
 // will be the case.
 exports.activateTab = defer(activateTab);
 
-const { Ci } = require("chrome");
-
 function getTabBrowser(window) {
   return window.gBrowser;
 }
@@ -38,19 +36,12 @@
 exports.getTabContainer = getTabContainer;
 
 function getTabs(window) {
-<<<<<<< HEAD
   // fennec
   if (window.BrowserApp)
     return window.BrowserApp.tabs;
 
   // firefox - default
-  return getTabContainers(window).reduce(function (tabs, container) {
-    tabs.push.apply(tabs, container.children);
-    return tabs;
-  }, []);
-=======
   return Array.slice(getTabContainer(window).children);
->>>>>>> 2190a647
 }
 exports.getTabs = getTabs;
 
@@ -88,8 +79,7 @@
 exports.isTabOpen = isTabOpen;
 
 function closeTab(tab) {
-<<<<<<< HEAD
-  let gBrowser = getGBrowserForTab(tab);
+  let gBrowser = getTabBrowserForTab(tab);
   // normal case?
   if (gBrowser)
     return gBrowser.removeTab(tab);
@@ -111,14 +101,6 @@
       return tab;
   }
   return null;
-=======
-  return getTabBrowserForTab(tab).removeTab(tab);
-}
-exports.closeTab = closeTab;
-
-function activateTab(tab) {
-  getTabBrowserForTab(tab).selectedTab = tab;
->>>>>>> 2190a647
 }
 exports.getTabForRawTab = getTabForRawTab;
 
@@ -127,31 +109,19 @@
 }
 exports.getURI = getURI;
 
-<<<<<<< HEAD
-function getGBrowserForTab(tab) {
+function getTabBrowserForTab(tab) {
   let outerWin = getOwnerWindow(tab);
   if (outerWin)
     return getOwnerWindow(tab).gBrowser;
   return null;
-=======
-function getTabBrowserForTab(tab) {
-  return getOwnerWindow(tab).gBrowser;
->>>>>>> 2190a647
 }
 exports.getTabBrowserForTab = getTabBrowserForTab;
 
 function getBrowserForTab(tab) {
-<<<<<<< HEAD
-  let gBrowser = getGBrowserForTab(tab);
-  if (gBrowser) // firefox
-    return getGBrowserForTab(tab).getBrowserForTab(tab);
-  else if (tab.browser) // fennec
+  if (tab.browser) // fennec
     return tab.browser;
 
-  return null;
-=======
   return tab.linkedBrowser;
->>>>>>> 2190a647
 }
 exports.getBrowserForTab = getBrowserForTab;
 
@@ -161,50 +131,19 @@
 exports.getTabTitle = getTabTitle;
 
 function getTabForWindow(win) {
-  // Get browser window
-  let topWindow = win.QueryInterface(Ci.nsIInterfaceRequestor)
-                     .getInterface(Ci.nsIWebNavigation)
-                     .QueryInterface(Ci.nsIDocShellTreeItem)
-                     .rootTreeItem
-                     .QueryInterface(Ci.nsIInterfaceRequestor)
-                     .getInterface(Ci.nsIDOMWindow);
-  if (!topWindow.gBrowser) return null;
+  let tab = getTabForContentWindow(win);
+  // We were unable to find the related tab!
+  if (!tab)
+    return null;
 
-  // Get top window object, in case we are in a content iframe
-  let topContentWindow;
-  try {
-    topContentWindow = win.top;
-  } catch(e) {
-    // It may throw if win is not a valid content window
-    return null;
-  }
-
-  function getWindowID(obj) {
-    return obj.QueryInterface(Ci.nsIInterfaceRequestor)
-              .getInterface(Ci.nsIDOMWindowUtils)
-              .currentInnerWindowID;
-  }
-
-  // Search for related Tab
-  let topWindowId = getWindowID(topContentWindow);
-  for (let i = 0; i < topWindow.gBrowser.browsers.length; i++) {
-    let w = topWindow.gBrowser.browsers[i].contentWindow;
-    if (getWindowID(w) == topWindowId) {
-      return require('api-utils/tabs/tab').Tab({
-        // TODO: api-utils should not depend on addon-kit!
-        window: require("addon-kit/windows").BrowserWindow({ window: topWindow }),
-        tab: topWindow.gBrowser.tabs[i]
-      });
-    }
-  }
-
-  // We were unable to find the related tab!
-  return null;
+  let topWindow = getOwnerWindow(tab);
+  return Tab({
+    // TODO: api-utils should not depend on addon-kit!
+    window: require("addon-kit/windows").BrowserWindow({ window: topWindow }),
+    tab: tab
+  });
 }
-<<<<<<< HEAD
 exports.getTabForWindow = getTabForWindow;
-=======
-exports.getTabTitle = getTabTitle;
 
 function getTabContentWindow(tab) {
   return getBrowserForTab(tab).contentWindow;
@@ -244,5 +183,4 @@
 
   return null;
 }
-exports.getTabForContentWindow = getTabForContentWindow;
->>>>>>> 2190a647
+exports.getTabForContentWindow = getTabForContentWindow;