--- conflicted
+++ resolved
@@ -251,29 +251,9 @@
              self.sandboxes[path] = sandbox;
              for (name in self.globals)
                sandbox.defineProperty(name, self.globals[name]);
-<<<<<<< HEAD
              var api = self._makeApi(path);
              sandbox.defineProperty('require', api.require);
              sandbox.defineProperty('define', api.define);
-             // Override the default Iterator function with one that passes
-             // a second argument to custom iterator methods that identifies
-             // the call as originating from an Iterator function so the custom
-             // iterator method can return [key, value] pairs just like default
-             // iterators called via the default Iterator function.
-             sandbox.defineProperty('Iterator',
-               (function(DefaultIterator) {
-                 return function Iterator(obj, keysOnly) {
-                   if ("__iterator__" in obj && !keysOnly)
-                     return obj.__iterator__.call(obj, false, true);
-                   return DefaultIterator(obj, keysOnly);
-                 };
-               })(sandbox.globalScope.Iterator)
-             );
-             sandbox.evaluate("var exports = {};");
-             self.modules[path] = sandbox.getProperty("exports");
-=======
-             sandbox.defineProperty('require', self._makeRequire(path));
->>>>>>> f66645a2
              self.module_infos[path] = module_info;
              if (self.modifyModuleSandbox)
                self.modifyModuleSandbox(sandbox, module_info);
