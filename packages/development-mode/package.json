--- conflicted
+++ resolved
@@ -3,10 +3,6 @@
     "description": "Adds Add-on SDK development functionality to a program.",
     "keywords": ["jetpack-low-level"],
     "author": "Atul Varma (http://toolness.com/)",
-<<<<<<< HEAD
-    "version": "1.3",
-=======
->>>>>>> 8c6457f4
     "license": "MPL 1.1/GPL 2.0/LGPL 2.1",
     "main": "main",
     "dependencies": ["api-utils", "test-harness"],
