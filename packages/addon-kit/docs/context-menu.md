<!-- contributed by Drew Willcoxon [adw@mozilla.com]  -->
<!-- edited by Noelle Murata [fiveinchpixie@gmail.com]  -->

The `context-menu` module lets you add items to Firefox's page context menu.


Introduction
------------

The `context-menu` API provides a simple, declarative way to add items to the
page's context menu.  You can add items that perform an action when clicked,
submenus, and menu separators.

Instead of manually adding items when particular contexts occur and then
removing them when those contexts go away, you *bind* items to contexts, and the
adding and removing is automatically handled for you.  Items are bound to
contexts in much the same way that event listeners are bound to events.  When
the user invokes the context menu, all of the items bound to the current context
are automatically added to the menu.  If no items are bound, none are added.
Likewise, any items that were previously in the menu but are not bound to the
current context are automatically removed from the menu.  You never need to
manually remove your items from the menu unless you want them to never appear
again.

For example, if your extension needs to add a context menu item whenever the
user visits a certain page, don't create the item when that page loads, and
don't remove it when the page unloads.  Rather, create your item only once and
supply a context that matches the target URL.


Specifying Contexts
-------------------

As its name implies, the context menu should be reserved for the occurrence of
specific contexts.  Contexts can be related to page content or the page itself,
but they should never be external to the page.

For example, a good use of the menu would be to show an "Edit Image" item when
the user right-clicks an image in the page.  A bad use would be to show a
submenu that listed all the user's tabs, since tabs aren't related to the page
or the node the user clicked to open the menu.

### The Page Context

First of all, you may not need to specify a context at all.  When an item does
not specify a context, the page context applies.

The *page context* occurs when the user invokes the context menu on a
non-interactive portion of the page.  Try right-clicking a blank spot in this
page, or on text.  Make sure that no text is selected.  The menu that appears
should contain the items "Back", "Forward", "Reload", "Stop", and so on.  This
is the page context.

The page context is appropriate when your item acts on the page as a whole.  It
does not occur when the user invokes the context menu on a link, image, or other
non-text node, or while a selection exists.

### Declarative Contexts

You can specify some simple, declarative contexts when you create a menu item by
setting the `context` property of the options object passed to its constructor,
like this:

    var cm = require("context-menu");
    cm.Item({
      label: "My Menu Item",
      context: cm.URLContext("*.mozilla.org")
    });

These contexts may be specified by calling the following constructors.  Each is
exported by the `context-menu` module.

<table>
  <tr>
    <th>Constructor</th>
    <th>Description</th>
  </tr>
  <tr>
    <td><code>
      PageContext()
    </code></td>
    <td>
      The page context.
    </td>
  </tr>
  <tr>
    <td><code>
      SelectionContext()
    </code></td>
    <td>
      This context occurs when the menu is invoked on a page in which the user
      has made a selection.
    </td>
  </tr>
  <tr>
    <td><code>
      SelectorContext(selector)
    </code></td>
    <td>
      This context occurs when the menu is invoked on a node that either matches
      <code>selector</code>, a CSS selector,  or has an ancestor that matches.
      <code>selector</code> may include multiple selectors separated by commas,
      e.g., <code>"a[href], img"</code>.
    </td>
  </tr>
  <tr>
    <td><code>
      URLContext(matchPattern)
    </code></td>
    <td>
      This context occurs when the menu is invoked on pages with particular
      URLs.  <code>matchPattern</code> is a match pattern string or an array of
      match pattern strings.  When <code>matchPattern</code> is an array, the
      context occurs when the menu is invoked on a page whose URL matches any of
      the patterns.  These are the same match pattern strings that you use with
      the <a href="packages/addon-kit/docs/page-mod.html"><code>page-mod</code></a>
      <code>include</code> property.
      <a href="packages/api-utils/docs/match-pattern.html">Read more about patterns</a>.
    </td>
  </tr>
  <tr>
    <td>
      array
    </td>
    <td>
      An array of any of the other types.  This context occurs when all contexts
      in the array occur.
    </td>
  </tr>
</table>

Menu items also have a `context` property that can be used to add and remove
declarative contexts after construction.  For example:

    var context = require("context-menu").SelectorContext("img");
    myMenuItem.context.add(context);
    myMenuItem.context.remove(context);

When a menu item is bound to more than one context, it appears in the menu when
all of those contexts occur.

### In Content Scripts

The declarative contexts are handy but not very powerful.  For instance, you
might want your menu item to appear for any page that has at least one image,
but declarative contexts won't help you there.

When you need more control control over the context in which your menu items are
shown, you can use content scripts.  Like other APIs in the SDK, the
`context-menu` API uses
[content scripts](dev-guide/addon-development/web-content.html) to let your
add-on interact with pages in the browser.  Each menu item you create in the
top-level context menu can have a content script.

A special event named `"context"` is emitted in your content scripts whenever
the context menu is about to be shown.  If you register a listener function for
this event and it returns true, the menu item associated with the listener's
content script is shown in the menu.

For example, this item appears whenever the context menu is invoked on a page
that contains at least one image:

    require("context-menu").Item({
      label: "This Page Has Images",
      contentScript: 'self.on("context", function (node) {' +
                     '  return !!document.querySelector("img");' +
                     '});'
    });

Note that the listener function has a parameter called `node`.  This is the node
in the page that the user context-clicked to invoke the menu.  You can use it to
determine whether your item should be shown.

You can both specify declarative contexts and listen for contexts in a content
script.  In that case, the declarative contexts are evaluated first.  If they
are not current, then your context listener is never called.

This example takes advantage of that fact.  The listener can be assured that
`node` will always be an image:

    require("context-menu").Item({
      label: "A Mozilla Image",
      context: contextMenu.SelectorContext("img"),
      contentScript: 'self.on("context", function (node) {' +
                     '  return /mozilla/.test(node.src);' +
                     '});'
    });

Your item is shown only when all declarative contexts are current and your
context listener returns true.


Handling Menu Item Clicks
-------------------------

In addition to using content scripts to listen for the `"context"` event as
described above, you can use content scripts to handle item clicks.  When the
user clicks your menu item, an event named `"click"` is emitted in the item's
content script.

Therefore, to handle an item click, listen for the `"click"` event in that
item's content script like so:

    require("context-menu").Item({
      label: "My Item",
      contentScript: 'self.on("click", function (node, data) {' +
                     '  console.log("Item clicked!");' +
                     '});'
    });

Note that the listener function has parameters called `node` and `data`.  `node`
is the node that the user context-clicked to invoke the menu.  You can use it
when performing some action.  `data` is the `data` property of the menu item
that was clicked.  Since only top-level menu items have content scripts, this
comes in handy for determining which item in a `Menu` was clicked:

    var cm = require("context-menu");
    cm.Menu({
      label: "My Menu",
      contentScript: 'self.on("click", function (node, data) {' +
                     '  console.log("You clicked " + data);' +
                     '});',
      items: [
        cm.Item({ label: "Item 1", data: "item1" }),
        cm.Item({ label: "Item 2", data: "item2" }),
        cm.Item({ label: "Item 3", data: "item3" })
      ]
    });

Often you will need to collect some kind of information in the click listener
and perform an action unrelated to content.  To communicate to the menu item
associated with the content script, the content script can call the
`postMessage` function attached to the global `self` object, passing it some
JSON-able data.  The menu item's `"message"` event listener will be called with
that data.

    require("context-menu").Item({
      label: "Edit Image",
      context: contextMenu.SelectorContext("img"),
      contentScript: 'self.on("click", function (node, data) {' +
                     '  self.postMessage(node.src);' +
                     '});',
      onMessage: function (imgSrc) {
        openImageEditor(imgSrc);
      }
    });


Updating a Menu Item's Label
----------------------------

Each menu item must be created with a label, but you can change its label later
using a couple of methods.

The simplest method is to set the menu item's `label` property.  This example
updates the item's label based on the number of times it's been clicked:

    var numClicks = 0;
    var myItem = require("context-menu").Item({
      label: "Click Me: " + numClicks,
      contentScript: 'self.on("click", self.postMessage);',
      onMessage: function () {
        numClicks++;
        this.label = "Click Me: " + numClicks;
        // Setting myItem.label is equivalent.
      }
    });

Sometimes you might want to update the label based on the context.  For
instance, if your item performs a search with the user's selected text, it would
be nice to display the text in the item to provide feedback to the user.  In
these cases you can use the second method.  Recall that your content scripts can
listen for the `"context"` event and if your listeners return true, the items
associated with the content scripts are shown in the menu.  In addition to
returning true, your `"context"` listeners can also return strings.  When a
`"context"` listener returns a string, it becomes the item's new label.

This item implements the aforementioned search example:

    var cm = require("context-menu");
    cm.Item({
      label: "Search Google",
      context: cm.SelectionContext(),
      contentScript: 'self.on("context", function () {' +
                     '  var text = window.getSelection().toString();' +
                     '  if (text.length > 20)' +
                     '    text = text.substr(0, 20) + "...";' +
                     '  return "Search Google for " + text;' +
                     '});'
    });

The `"context"` listener gets the window's current selection, truncating it if
it's too long, and includes it in the returned string.  When the item is shown,
its label will be "Search Google for `text`", where `text` is the truncated
selection.


More Examples
-------------

For conciseness, these examples create their content scripts as strings and use
the `contentScript` property.  In your own add-on, you will probably want to
create your content scripts in separate files and pass their URLs using the
`contentScriptFile` property.  See
[Working with Content Scripts](dev-guide/addon-development/web-content.html)
for more information.

Show an "Edit Page Source" item when the user right-clicks a non-interactive
part of the page:

    require("context-menu").Item({
      label: "Edit Page Source",
      contentScript: 'self.on("click", function (node, data) {' +
                     '  self.postMessage(document.URL);' +
                     '});',
      onMessage: function (pageURL) {
        editSource(pageURL);
      }
    });

Show an "Edit Image" item when the menu is invoked on an image:

    require("context-menu").Item({
      label: "Edit Image",
      context: contextMenu.SelectorContext("img"),
      contentScript: 'self.on("click", function (node, data) {' +
                     '  self.postMessage(node.src);' +
                     '});',
      onMessage: function (imgSrc) {
        openImageEditor(imgSrc);
      }
    });

Show an "Edit Mozilla Image" item when the menu is invoked on an image in a
mozilla.org or mozilla.com page:

    var cm = require("context-menu");
    cm.Item({
      label: "Edit Mozilla Image",
      context: [
        cm.URLContext(["*.mozilla.org", "*.mozilla.com"]),
        cm.SelectorContext("img")
      ],
      contentScript: 'self.on("click", function (node, data) {' +
                     '  self.postMessage(node.src);' +
                     '});',
      onMessage: function (imgSrc) {
        openImageEditor(imgSrc);
      }
    });

Show an "Edit Page Images" item when the page contains at least one image:

    require("context-menu").Item({
      label: "Edit Page Images",
      // This ensures the item only appears during the page context.
      context: contextMenu.PageContext(),
      contentScript: 'self.on("context", function (node) {' +
                     '  var pageHasImgs = !!document.querySelector("img");' +
                     '  return pageHasImgs;' +
                     '});' +
                     'self.on("click", function (node, data) {' +
                     '  var imgs = document.querySelectorAll("img");' +
                     '  var imgSrcs = [];' +
                     '  for (var i = 0 ; i < imgs.length; i++)' +
                     '    imgSrcs.push(imgs[i].src);' +
                     '  self.postMessage(imgSrcs);' +
                     '});',
      onMessage: function (imgSrcs) {
        openImageEditor(imgSrcs);
      }
    });

Show a "Search With" menu when the user right-clicks an anchor that searches
Google or Wikipedia with the text contained in the anchor:

    var cm = require("context-menu");
    var googleItem = cm.Item({
      label: "Google",
      data: "http://www.google.com/search?q="
    });
    var wikipediaItem = cm.Item({
      label: "Wikipedia",
      data: "http://en.wikipedia.org/wiki/Special:Search?search="
    });
    var searchMenu = cm.Menu({
      label: "Search With",
      context: contextMenu.SelectorContext("a[href]"),
      contentScript: 'self.on("click", function (node, data) {' +
                     '  var searchURL = data + node.textContent;' +
                     '  window.location.href = searchURL;' +
                     '});',
      items: [googleItem, wikipediaItem]
    });


<api name="Item">
@class
A labeled menu item that can perform an action when clicked.
<api name="Item">
@constructor
  Creates a labeled menu item that can perform an action when clicked.
@param options {object}
  An object with the following keys:
  @prop label {string}
    The item's label.  It must either be a string or an object that implements
    `toString()`.
  @prop [image] {string}
    The item's icon, a string URL.  The URL can be remote, a reference to an
    image in the add-on's `data` directory, or a data URI.
  @prop [data] {string}
    An optional arbitrary value to associate with the item.  It must be either a
    string or an object that implements `toString()`.  It will be passed to
    click listeners.
  @prop [context] {value}
    If the item is contained in the top-level context menu, this declaratively
    specifies the context under which the item will appear; see Specifying
    Contexts above.  Ignored if the item is contained in a submenu.
  @prop [contentScript] {string,array}
    If the item is contained in the top-level context menu, this is the content
    script or an array of content scripts that the item can use to interact with
    the page.  Ignored if the item is contained in a submenu.
  @prop [contentScriptFile] {string,array}
    If the item is contained in the top-level context menu, this is the local
    file URL of the content script or an array of such URLs that the item can
    use to interact with the page.  Ignored if the item is contained in a
    submenu.
  @prop [onMessage] {function}
    If the item is contained in the top-level context menu, this function will
    be called when the content script calls `self.postMessage`.  It will be
    passed the data that was passed to `postMessage`.  Ignored if the item is
    contained in a submenu.
</api>

<api name="label">
@property {string}
  The menu item's label.  You can set this after creating the item to update its
  label later.
</api>

<api name="image">
@property {string}
  The item's icon, a string URL.  The URL can be remote, a reference to an image
  in the add-on's `data` directory, or a data URI.  You can set this after
  creating the item to update its image later.  To remove the item's image, set
  it to `null`.
</api>

<api name="data">
@property {string}
  An optional arbitrary value to associate with the item.  It must be either a
  string or an object that implements `toString()`.  It will be passed to
  click listeners.  You can set this after creating the item to update its data
  later.
</api>

<api name="context">
@property {list}
  A list of declarative contexts for which the menu item will appear in the
  context menu.  Contexts can be added by calling `context.add()` and removed by
  called `context.remove()`.  This property is meaningful only for items
  contained in the top-level context menu.
</api>

<api name="parentMenu">
@property {Menu}
  The item's parent `Menu`, or `null` if the item is contained in the top-level
  context menu.  This property is read-only.  To add the item to a new menu,
  call that menu's `addItem()` method.
</api>

<api name="contentScript">
@property {string,array}
  The content script or the array of content scripts associated with the menu
  item during creation.  This property is meaningful only for items contained in
  the top-level context menu.
</api>

<api name="contentScriptFile">
@property {string,array}
  The URL of a content script or the array of such URLs associated with the menu
  item during creation.  This property is meaningful only for items contained in
  the top-level context menu.
</api>

<api name="destroy">
@method
  Permanently removes the item from its parent menu and frees its resources.
  The item must not be used afterward.  If you need to remove the item from its
  parent menu but use it afterward, call `removeItem()` on the parent menu
  instead.
</api>

<api name="message">
@event
If you listen to this event you can receive message events from content
scripts associated with this menu item. When a content script posts a
message using `self.postMessage()`, the message is delivered to the add-on
code in the menu item's `message` event.

@argument {value}
Listeners are passed a single argument which is the message posted
from the content script. The message can be any
<a href = "dev-guide/addon-development/web-content.html#json_serializable">JSON-serializable value</a>.
</api>

</api>

<api name="Menu">
@class
A labeled menu item that expands into a submenu.

<api name="Menu">
@constructor
  Creates a labeled menu item that expands into a submenu.
@param options {object}
  An object with the following keys:
  @prop label {string}
    The item's label.  It must either be a string or an object that implements
    `toString()`.
  @prop items {array}
    An array of menu items that the menu will contain.  Each must be an `Item`,
    `Menu`, or `Separator`.
  @prop [image] {string}
    The menu's icon, a string URL.  The URL can be remote, a reference to an
    image in the add-on's `data` directory, or a data URI.
  @prop [context] {value}
    If the menu is contained in the top-level context menu, this declaratively
    specifies the context under which the menu will appear; see Specifying
    Contexts above.  Ignored if the menu is contained in a submenu.
  @prop [contentScript] {string,array}
    If the menu is contained in the top-level context menu, this is the content
    script or an array of content scripts that the menu can use to interact with
    the page.  Ignored if the menu is contained in a submenu.
  @prop [contentScriptFile] {string,array}
    If the menu is contained in the top-level context menu, this is the local
    file URL of the content script or an array of such URLs that the menu can
    use to interact with the page.  Ignored if the menu is contained in a
    submenu.
  @prop [onMessage] {function}
    If the menu is contained in the top-level context menu, this function will
    be called when the content script calls `self.postMessage`.  It will be
    passed the data that was passed to `postMessage`.  Ignored if the item is
    contained in a submenu.
</api>

<api name="label">
@property {string}
  The menu's label.  You can set this after creating the menu to update its
  label later.
</api>

<api name="items">
@property {array}
  An array containing the items in the menu.  The array is read-only, meaning
  that modifications to it will not affect the menu.  However, setting this
  property to a new array will replace all the items currently in the menu with
  the items in the new array.
<<<<<<< HEAD
=======
</api>

<api name="image">
@property {string}
  The menu's icon, a string URL.  The URL can be remote, a reference to an image
  in the add-on's `data` directory, or a data URI.  You can set this after
  creating the menu to update its image later.  To remove the menu's image, set
  it to `null`.
>>>>>>> c19dd595
</api>

<api name="context">
@property {list}
  A list of declarative contexts for which the menu will appear in the context
  menu.  Contexts can be added by calling `context.add()` and removed by called
  `context.remove()`.  This property is meaningful only for menus contained in
  the top-level context menu.
</api>

<api name="parentMenu">
@property {Menu}
  The menu's parent `Menu`, or `null` if the menu is contained in the top-level
  context menu.  This property is read-only.  To add the menu to a new menu,
  call that menu's `addItem()` method.
</api>

<api name="contentScript">
@property {string,array}
  The content script or the array of content scripts associated with the menu
  during creation.  This property is meaningful only for menus contained in the
  top-level context menu.
</api>

<api name="contentScriptFile">
@property {string,array}
  The URL of a content script or the array of such URLs associated with the menu
  during creation.  This property is meaningful only for menus contained in the
  top-level context menu.
</api>

<api name="addItem">
@method
  Appends a menu item to the end of the menu.  If the item is already contained
  in another menu or in the top-level context menu, it's automatically removed
  first.
@param item {Item,Menu,Separator}
  The `Item`, `Menu`, or `Separator` to add to the menu.
</api>

<api name="removeItem">
@method
  Removes the given menu item from the menu.  If the menu does not contain the
  item, this method does nothing.
@param item {Item,Menu,Separator}
  The menu item to remove from the menu.
</api>

<api name="destroy">
@method
  Permanently removes the menu from its parent menu and frees its resources.
  The menu must not be used afterward.  If you need to remove the menu from its
  parent menu but use it afterward, call `removeItem()` on the parent menu
  instead.
</api>

<api name="message">
@event
If you listen to this event you can receive message events from content
scripts associated with this menu item. When a content script posts a
message using `self.postMessage()`, the message is delivered to the add-on
code in the menu item's `message` event.

@argument {value}
Listeners are passed a single argument which is the message posted
from the content script. The message can be any
<a href = "dev-guide/addon-development/web-content.html#json_serializable">JSON-serializable value</a>.
</api>

</api>

<api name="Separator">
@class
A menu separator.  Separators can be contained only in `Menu`s, not in the
top-level context menu.

<api name="Separator">
@constructor
  Creates a menu separator.
</api>

<api name="parentMenu">
@property {Menu}
  The separator's parent `Menu`.  This property is read-only.  To add the
  separator to a new menu, call that menu's `addItem()` method.
</api>

<api name="destroy">
@method
  Permanently removes the separator from its parent menu and frees its
  resources.  The separator must not be used afterward.  If you need to remove
  the separator from its parent menu but use it afterward, call `removeItem()`
  on the parent menu instead.
</api>

</api>

<api name="PageContext">
@class
<api name="PageContext">
@constructor
  Creates a page context.  See Specifying Contexts above.
</api>
</api>

<api name="SelectionContext">
@class
<api name="SelectionContext">
@constructor
  Creates a context that occurs when a page contains a selection.  See
  Specifying Contexts above.
</api>
</api>

<api name="SelectorContext">
@class
<api name="SelectorContext">
@constructor
  Creates a context that matches a given CSS selector.  See Specifying Contexts
  above.
@param selector {string}
  A CSS selector.
</api>
</api>

<api name="URLContext">
@class
<api name="URLContext">
@constructor
  Creates a context that matches pages with particular URLs.  See Specifying
  Contexts above.
@param matchPattern {string,array}
  A [match pattern](packages/api-utils/docs/match-pattern.html) string or an array of
  match pattern strings.
</api>
</api><|MERGE_RESOLUTION|>--- conflicted
+++ resolved
@@ -556,8 +556,6 @@
   that modifications to it will not affect the menu.  However, setting this
   property to a new array will replace all the items currently in the menu with
   the items in the new array.
-<<<<<<< HEAD
-=======
 </api>
 
 <api name="image">
@@ -566,7 +564,6 @@
   in the add-on's `data` directory, or a data URI.  You can set this after
   creating the menu to update its image later.  To remove the menu's image, set
   it to `null`.
->>>>>>> c19dd595
 </api>
 
 <api name="context">
