--- conflicted
+++ resolved
@@ -53,7 +53,7 @@
 **Example**
 
     var windows = require("windows");
-    for each (window in windows.browserWindows) {
+    for each (var window in windows.browserWindows) {
       console.log(window.title);
     }
 
@@ -71,7 +71,7 @@
 as well as a callback for being notified when the window has fully opened.
 
 If the only option being used is `url`, then a bare string URL can be passed to
-`open` instead of specifying it as a property of the `options` object.
+`openWindow` instead of specifying it as a property of the `options` object.
 
 @prop url {string}
 String URL to be opened in the new window.
@@ -82,6 +82,13 @@
 mean that the URL content has loaded, only that the window itself is fully
 functional and its properties can be accessed. This is an optional property.
 
+@prop [onClose] {function}
+A callback function that is called when the window will be called.
+This is an optional property.
+
+@prop [onReady] {function}
+A callback function that is called when the URL content has loaded. This is an
+optional property.
 </api>
 
 **Example**
@@ -111,21 +118,15 @@
 
 Listeners are passed the `window` object that triggered the event.
 
-<<<<<<< HEAD
-**open**  
-=======
 <api name="onOpen">
 @property {collection}
->>>>>>> 3adde1e6
 Called when a new window is opened.
-
-<<<<<<< HEAD
-**close**  
-=======
+</api>
+
 <api name="onClose">
 @property {collection}
->>>>>>> 3adde1e6
 Called when a window is closed.
+</api>
 
 **Examples**
 
@@ -162,6 +163,11 @@
 This property is read-only.
 </api>
 
+<api name="focus">
+@method
+Makes window active
+</api>
+
 <api name="close">
 @method 
 Close the window.
