--- conflicted
+++ resolved
@@ -474,12 +474,7 @@
   let item = new loader.cm.Item({
     label: "item",
     contentScript: 'self.on("context", function (node) {' +
-<<<<<<< HEAD
-                   '  let Ci = Components["interfaces"];' +
-                   '  self.postMessage(node instanceof Ci.nsIDOMHTMLElement);' +
-=======
                    '  self.postMessage(node.tagName);' +
->>>>>>> cf0f4e81
                    '  return false;' +
                    '});',
     onMessage: function (tagName) {
