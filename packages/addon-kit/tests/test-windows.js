--- conflicted
+++ resolved
@@ -1,517 +1,14 @@
 /* This Source Code Form is subject to the terms of the Mozilla Public
  * License, v. 2.0. If a copy of the MPL was not distributed with this
  * file, You can obtain one at http://mozilla.org/MPL/2.0/. */
-"use strict";
+'use strict';
 
-<<<<<<< HEAD
 let tests;
 if (require("api-utils/xul-app").is("Firefox")) {
   tests = require("./windows/test-firefox-windows");
 }
 else if (require("api-utils/xul-app").is("Fennec")) {
   tests = require("./windows/test-fennec-windows");
-=======
-const {Cc, Ci} = require("chrome");
-const { setTimeout } = require("timer");
-const { Loader } = require('test-harness/loader');
-const wm = Cc["@mozilla.org/appshell/window-mediator;1"].
-           getService(Ci.nsIWindowMediator);
-const privateBrowsing = require('private-browsing');
-const pbUtils = require('api-utils/private-browsing/utils');
-let browserWindows;
-
-function getTestRunnerWindow() wm.getMostRecentWindow("test:runner");
-
-exports.testOpenAndCloseWindow = function(test) {
-  test.waitUntilDone();
-
-  test.assertEqual(browserWindows.length, 1, "Only one window open");
-
-  browserWindows.open({
-    url: "data:text/html;charset=utf-8,<title>windows API test</title>",
-    onOpen: function(window) {
-      test.assertEqual(this, browserWindows,
-                       "The 'this' object is the windows object.");
-      test.assertEqual(window.tabs.length, 1, "Only one tab open");
-      test.assertEqual(browserWindows.length, 2, "Two windows open");
-      window.tabs.activeTab.on('ready', function onReady(tab) {
-        tab.removeListener('ready', onReady);
-        test.assert(window.title.indexOf("windows API test") != -1,
-                    "URL correctly loaded");
-        window.close();
-      });
-    },
-    onClose: function(window) {
-      test.assertEqual(window.tabs.length, 0, "Tabs were cleared");
-      test.assertEqual(browserWindows.length, 1, "Only one window open");
-      test.done();
-    }
-  });
-};
-
-exports.testPerWindowPrivateBrowsing_getter = function(test) {
-  let activeWindow =  wm.getMostRecentWindow("navigator:browser");
-
-  // is per-window PB implemented?
-  if (pbUtils.isWindowPBEnabled(activeWindow)) {
-    let currentState = activeWindow.gPrivateBrowsingUI.privateWindow;
-
-    pbUtils.setMode(false, activeWindow);
-
-    test.assertEqual(activeWindow.gPrivateBrowsingUI.privateWindow,
-                     browserWindows.activeWindow.isPrivateBrowsing,
-                     "Active window is not in PB mode");
-
-    pbUtils.setMode(true, activeWindow);
-
-    test.assertEqual(activeWindow.gPrivateBrowsingUI.privateWindow,
-                     browserWindows.activeWindow.isPrivateBrowsing,
-                     "Active window is in PB mode");
-
-    pbUtils.setMode(currentState, activeWindow);
-  }
-  else {
-    test.assertEqual(require('private-browsing').isActive,
-                browserWindows.activeWindow.isPrivateBrowsing,
-                "Active window PB mode is the same value as the mode returned " +
-                "by private-browsing module");
-  }
-};
-
-exports.testPerWindowPrivateBrowsing_events = function(test) {
-  test.waitUntilDone();
-
-  let chromeWin;
-
-  let setPBMode = function(mode) pbUtils.setMode(mode, chromeWin);
-
-  let windows = browserWindows;
-  let windowCount = browserWindows.length;
-  let testWindow;
-
-  let globalCount = 0;
-  windows.on('private-browsing', function onGlobalPB(window) {
-    if (testWindow != window) return; // ignore windows not involved in the test (if any)
-    if (++globalCount == 2) // stop listening after 2 PB state changes
-      windows.removeListener('private-browsing', onGlobalPB);
-  });
-
-  testWindow = browserWindows.open({
-    url: "data:text/html;charset=utf-8,foo",
-    onOpen: function(window) {
-      test.assertEqual(window.isPrivateBrowsing, false, 'newly opened window is not in PB mode');
-
-      chromeWin = wm.getMostRecentWindow("navigator:browser");
-
-      let count = 0;
-      window.on('private-browsing', function onPB(window) {
-        if (++count == 1) {
-          test.assertEqual(window.isPrivateBrowsing, true, 'window is in PB mode');
-          setPBMode(false);
-        }
-        else if (count == 2) {
-          test.assertEqual(privateBrowsing.isActive, false, 'private browsing is disabled');
-          test.assertEqual(window.isPrivateBrowsing, false, 'window is in not PB mode');
-          window.removeListener('private-browsing', onPB);
-
-          let (counter = 0) {
-            window.on('private-browsing', function onPB2(window) {
-              if (++counter != 2) return;
-              window.removeListener('private-browsing', onPB2);
-
-              // close the window
-              window.close(function() {
-                test.assertEqual(window.isPrivateBrowsing, false, 'window is in not PB mode');
-                test.assertEqual(count, 2, 'window private browsing listener was not removed');
-                test.assertEqual(globalCount, 2, 'window private browsing listener was not removed');
-                test.assertEqual(windowCount, browserWindows.length, 'window count is unchanged');
-
-                // end test
-                test.done();
-              });
-            });
-
-            // our listener is now off, so let's test that worked..
-            setPBMode(true);
-            setPBMode(false);
-          }
-        }
-        else {
-          test.fail('window private browsing listener was not removed');
-        }
-      });
-
-      setPBMode(true);
-    }
-  });
-};
-
-exports.testPerWindowPrivateBrowsing_eventsUnload = function(test) {
-  test.waitUntilDone();
-
-  let chromeWin;
-  let setPBMode = function(mode) pbUtils.setMode(mode, chromeWin);
-  let loader = Loader(module);
-  let {browserWindows: windows} = loader.require('windows');
-  let testWindow;
-  let count = 0;
-  let globalCount = 0;
-
-  browserWindows.on('private-browsing', function onGlobalPB(window) {
-    if (testWindow != window) return; // ignore windows not involved in the test (if any)
-    if (++globalCount == 2) { // stop listening after 2 PB state changes
-      browserWindows.removeListener('private-browsing', onGlobalPB);
-
-      test.assertEqual(window.isPrivateBrowsing, false, 'PB mode is off');
-      test.assertEqual(globalCount, 2, 'total calls to setPBMode is correct');
-      test.assertEqual(count, 1, 'unload of PB listener worked');
-
-      window.close(function() {
-
-        // end test
-        test.done();
-      });
-    }
-    else {
-      setPBMode(!window.isPrivateBrowsing);
-    }
-  });
-
-  testWindow = windows.open({
-    url: "data:text/html;charset=utf-8,foo",
-    onOpen: function(window) {
-      test.assertEqual(window.isPrivateBrowsing, false, 'newly opened window is not in PB mode');
-      testWindow = browserWindows.activeWindow;
-
-      chromeWin = wm.getMostRecentWindow("navigator:browser");
-
-      window.on('private-browsing', function() {
-        count++;
-        loader.unload();
-      });
-
-      setPBMode(true);
-    }
-  });
-};
-
-exports.testAutomaticDestroy = function(test) {
-  test.waitUntilDone();
-  let windows = browserWindows;
-
-  // Create a second windows instance that we will unload
-  let called = false;
-  let loader = Loader(module);
-  let windows2 = loader.require("windows").browserWindows;
-  windows2.on("open", function() {
-    called = true;
-  });
-
-  loader.unload();
-
-  // Fire a windows event and check that this unloaded instance is inactive
-  windows.open({
-    url: "data:text/html;charset=utf-8,foo",
-    onOpen: function(window) {
-      setTimeout(function () {
-        test.assert(!called,
-          "Unloaded windows instance is destroyed and inactive");
-        window.close(function () {
-          test.done();
-        });
-      });
-    }
-  });
-
-};
-
-exports.testOnOpenOnCloseListeners = function(test) {
-  test.waitUntilDone();
-  let windows = browserWindows;
-
-  test.assertEqual(browserWindows.length, 1, "Only one window open");
-
-  let received = {
-    listener1: false,
-    listener2: false,
-    listener3: false,
-    listener4: false
-  }
-
-   function listener1() {
-    test.assertEqual(this, windows, "The 'this' object is the windows object.");
-    if (received.listener1)
-      test.fail("Event received twice");
-    received.listener1 = true;
-  }
-
-  function listener2() {
-    if (received.listener2)
-      test.fail("Event received twice");
-    received.listener2 = true;
-  }
-
-  function listener3() {
-    test.assertEqual(this, windows, "The 'this' object is the windows object.");
-    if (received.listener3)
-      test.fail("Event received twice");
-    received.listener3 = true;
-  }
-
-  function listener4() {
-    if (received.listener4)
-      test.fail("Event received twice");
-    received.listener4 = true;
-  }
-
-  windows.on('open', listener1);
-  windows.on('open', listener2);
-  windows.on('close', listener3);
-  windows.on('close', listener4);
-
-  function verify() {
-    test.assert(received.listener1, "onOpen handler called");
-    test.assert(received.listener2, "onOpen handler called");
-    test.assert(received.listener3, "onClose handler called");
-    test.assert(received.listener4, "onClose handler called");
-
-    windows.removeListener('open', listener1);
-    windows.removeListener('open', listener2);
-    windows.removeListener('close', listener3);
-    windows.removeListener('close', listener4);
-    test.done();
-  }
-
-
-  windows.open({
-    url: "data:text/html;charset=utf-8,foo",
-    onOpen: function(window) {
-      window.close(verify);
-    }
-  });
-};
-
-exports.testWindowTabsObject = function(test) {
-  test.waitUntilDone();
-
-  browserWindows.open({
-    url: "data:text/html;charset=utf-8,<title>tab 1</title>",
-    onOpen: function onOpen(window) {
-      test.assertEqual(window.tabs.length, 1, "Only 1 tab open");
-
-      window.tabs.open({
-        url: "data:text/html;charset=utf-8,<title>tab 2</title>",
-        inBackground: true,
-        onReady: function onReady(newTab) {
-          test.assertEqual(window.tabs.length, 2, "New tab open");
-          test.assertEqual(newTab.title, "tab 2", "Correct new tab title");
-          test.assertEqual(window.tabs.activeTab.title, "tab 1", "Correct active tab");
-
-          let i = 1;
-          for each (let tab in window.tabs)
-            test.assertEqual(tab.title, "tab " + i++, "Correct title");
-
-          window.close();
-        }
-      });
-    },
-    onClose: function onClose(window) {
-      test.assertEqual(window.tabs.length, 0, "No more tabs on closed window");
-      test.done();
-    }
-  });
-};
-
-exports.testActiveWindow = function(test) {
-  const xulApp = require("xul-app");
-  if (xulApp.versionInRange(xulApp.platformVersion, "1.9.2", "1.9.2.*")) {
-    test.pass("This test is disabled on 3.6. For more information, see bug 598525");
-    return;
-  }
-
-  let windows = browserWindows;
-
-  // API window objects
-  let window2, window3;
-
-  // Raw window objects
-  let nonBrowserWindow = getTestRunnerWindow(), rawWindow2, rawWindow3;
-
-  test.waitUntilDone();
-
-  let testSteps = [
-    function() {
-      test.assertEqual(windows.length, 3, "Correct number of browser windows");
-      let count = 0;
-      for (let window in windows)
-        count++;
-      test.assertEqual(count, 3, "Correct number of windows returned by iterator");
-
-      rawWindow2.focus();
-      continueAfterFocus(rawWindow2);
-    },
-    function() {
-      nonBrowserWindow.focus();
-      continueAfterFocus(nonBrowserWindow);
-    },
-    function() {
-      /**
-       * Bug 614079: This test fails intermittently on some specific linux
-       *             environnements, without being able to reproduce it in same
-       *             distribution with same window manager.
-       *             Disable it until being able to reproduce it easily.
-
-      // On linux, focus is not consistent, so we can't be sure
-      // what window will be on top.
-      // Here when we focus "non-browser" window,
-      // Any Browser window may be selected as "active".
-      test.assert(windows.activeWindow == window2 || windows.activeWindow == window3,
-        "Non-browser windows aren't handled by this module");
-      */
-      window2.activate();
-      continueAfterFocus(rawWindow2);
-    },
-    function() {
-      test.assertEqual(windows.activeWindow.title, window2.title, "Correct active window - 2");
-      window3.activate();
-      continueAfterFocus(rawWindow3);
-    },
-    function() {
-      test.assertEqual(windows.activeWindow.title, window3.title, "Correct active window - 3");
-      nonBrowserWindow.focus();
-      finishTest();
-    }
-  ];
-
-  windows.open({
-    url: "data:text/html;charset=utf-8,<title>window 2</title>",
-    onOpen: function(window) {
-      window2 = window;
-      rawWindow2 = wm.getMostRecentWindow("navigator:browser");
-
-      windows.open({
-        url: "data:text/html;charset=utf-8,<title>window 3</title>",
-        onOpen: function(window) {
-          window.tabs.activeTab.on('ready', function onReady() {
-            window3 = window;
-            rawWindow3 = wm.getMostRecentWindow("navigator:browser");
-            nextStep()
-          });
-        }
-      });
-    }
-  });
-
-  function nextStep() {
-    if (testSteps.length > 0)
-      testSteps.shift()();
-  }
-
-  function continueAfterFocus(targetWindow) {
-
-    // Based on SimpleTest.waitForFocus
-    var fm = Cc["@mozilla.org/focus-manager;1"].
-             getService(Ci.nsIFocusManager);
-
-    var childTargetWindow = {};
-    fm.getFocusedElementForWindow(targetWindow, true, childTargetWindow);
-    childTargetWindow = childTargetWindow.value;
-
-    var focusedChildWindow = {};
-    if (fm.activeWindow) {
-      fm.getFocusedElementForWindow(fm.activeWindow, true, focusedChildWindow);
-      focusedChildWindow = focusedChildWindow.value;
-    }
-
-    var focused = (focusedChildWindow == childTargetWindow);
-    if (focused) {
-      nextStep();
-    } else {
-      childTargetWindow.addEventListener("focus", function focusListener() {
-        childTargetWindow.removeEventListener("focus", focusListener, true);
-        nextStep();
-      }, true);
-    }
-
-  }
-
-  function finishTest() {
-    window3.close(function() {
-      window2.close(function() {
-        test.done();
-      });
-    });
-  }
-};
-
-exports.testTrackWindows = function(test) {
-  test.waitUntilDone();
-
-  let windows = [];
-  let actions = [];
-
-  let expects = [
-    "activate 0", "global activate 0", "deactivate 0", "global deactivate 0",
-    "activate 1", "global activate 1", "deactivate 1", "global deactivate 1",
-    "activate 2", "global activate 2"
-  ];
-
-  function shutdown(window) {
-    if (this.length === 1) {
-      test.assertEqual(actions.join(), expects.join(),
-        "correct activate and deactivate sequence")
-
-      test.done();
-    }
-  }
-
-  function openWindow() {
-    windows.push(browserWindows.open({
-      url: "data:text/html;charset=utf-8,<i>Hi</i>",
-
-      onActivate: function(window) {
-        let index = windows.indexOf(window);
-
-        actions.push("activate " + index);
-
-        if (windows.length < 3)
-          openWindow()
-        else
-          for each (let win in windows)
-            win.close(shutdown)
-      },
-
-      onDeactivate: function(window) {
-        let index = windows.indexOf(window);
-
-        actions.push("deactivate " + index)
-      }
-    }));
-  }
-
-  browserWindows.on("activate", function (window) {
-    let index = windows.indexOf(window);
-
-    actions.push("global activate " + index)
-  })
-
-  browserWindows.on("deactivate", function (window) {
-    let index = windows.indexOf(window);
-    // ignore windows not involved with test
-    if (index < 0) return;
-
-    actions.push("global deactivate " + index)
-  })
-
-  openWindow();
-};
-
-// If the module doesn't support the app we're being run in, require() will
-// throw.  In that case, remove all tests above from exports, and add one dummy
-// test that passes.
-try {
-  browserWindows = require("windows").browserWindows;
->>>>>>> 2190a647
 }
 
 for (let test in tests)
