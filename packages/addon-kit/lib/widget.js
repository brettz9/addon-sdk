/* -*- Mode: Java; tab-width: 2; indent-tabs-mode: nil; c-basic-offset: 2 -*- */
/* vim:set ts=2 sw=2 sts=2 et: */
/* This Source Code Form is subject to the terms of the Mozilla Public
 * License, v. 2.0. If a copy of the MPL was not distributed with this
 * file, You can obtain one at http://mozilla.org/MPL/2.0/. */

"use strict";

<<<<<<< HEAD
const { Cc, Ci } = require("chrome");

=======
>>>>>>> 8c3b3992
// Widget content types
const CONTENT_TYPE_URI    = 1;
const CONTENT_TYPE_HTML   = 2;
const CONTENT_TYPE_IMAGE  = 3;

const ERR_CONTENT = "No content or contentURL property found. Widgets must "
                         + "have one or the other.",
      ERR_LABEL = "The widget must have a non-empty label property.",
      ERR_ID = "You have to specify a unique value for the id property of " +
               "your widget in order for the application to remember its " +
               "position.",
      ERR_DESTROYED = "The widget has been destroyed and can no longer be used.";

// Supported events, mapping from DOM event names to our event names
const EVENTS = {
  "click": "click",
  "mouseover": "mouseover",
  "mouseout": "mouseout",
};

if (!require("api-utils/xul-app").is("Firefox")) {
  throw new Error([
    "The widget module currently supports only Firefox.  In the future ",
    "it will support other applications. Please see ",
    "https://bugzilla.mozilla.org/show_bug.cgi?id=560716 for more information."
  ].join(""));
}

const { validateOptions } = require("api-utils/api-utils");
const panels = require("./panel");
const { EventEmitter, EventEmitterTrait } = require("api-utils/events");
const { Trait } = require("api-utils/traits");
const LightTrait = require('api-utils/light-traits').Trait;
const { Loader, Symbiont } = require("api-utils/content");
const { Cortex } = require('api-utils/cortex');
const windowsAPI = require("./windows");
const { setTimeout } = require("api-utils/timer");
const unload = require("api-utils/unload");
const { uuid } = require("api-utils/uuid");

// Data types definition
const valid = {
  number: { is: ["null", "undefined", "number"] },
  string: { is: ["null", "undefined", "string"] },
  id: {
    is: ["string"],
    ok: function (v) v.length > 0,
    msg: ERR_ID,
    readonly: true
  },
  label: {
    is: ["string"],
    ok: function (v) v.length > 0,
    msg: ERR_LABEL
  },
  panel: {
    is: ["null", "undefined", "object"],
    ok: function(v) !v || v instanceof panels.Panel
  },
  width: {
    is: ["null", "undefined", "number"],
    map: function (v) {
      if (null === v || undefined === v) v = 16;
      return v;
    },
    defaultValue: 16
  },
  allow: {
    is: ["null", "undefined", "object"],
    map: function (v) {
      if (!v) v = { script: true };
      return v;
    },
    get defaultValue() ({ script: true })
  },
};

// Widgets attributes definition
let widgetAttributes = {
  label: valid.label,
  id: valid.id,
  tooltip: valid.string,
  width: valid.width,
  content: valid.string,
  panel: valid.panel,
  allow: valid.allow
};

// Import data definitions from loader, but don't compose with it as Model
// functions allow us to recreate easily all Loader code.
let loaderAttributes = require("api-utils/content/loader").validationAttributes;
for (let i in loaderAttributes)
  widgetAttributes[i] = loaderAttributes[i];

widgetAttributes.contentURL.optional = true;

// Widgets public events list, that are automatically binded in options object
const WIDGET_EVENTS = [
  "click",
  "mouseover",
  "mouseout",
  "error",
  "message",
  "attach"
];

// `Model` utility functions that help creating these various Widgets objects
let model = {

  // Validate one attribute using api-utils.js:validateOptions function
  _validate: function _validate(name, suspect, validation) {
    let $1 = {};
    $1[name] = suspect;
    let $2 = {};
    $2[name] = validation;
    return validateOptions($1, $2)[name];
  },

  /**
   * This method has two purposes:
   * 1/ Validate and define, on a given object, a set of attribute
   * 2/ Emit a "change" event on this object when an attribute is changed
   *
   * @params {Object} object
   *    Object on which we can bind attributes on and watch for their changes.
   *    This object must have an EventEmitter interface, or, at least `_emit`
   *    method
   * @params {Object} attrs
   *    Dictionary of attributes definition following api-utils:validateOptions 
   *    scheme
   * @params {Object} values
   *    Dictionary of attributes default values
   */
  setAttributes: function setAttributes(object, attrs, values) {
    let properties = {};
    for (let name in attrs) {
      let value = values[name];
      let req = attrs[name];
      
      // Retrieve default value from typedef if the value is not defined
      if ((typeof value == "undefined" || value == null) && req.defaultValue)
        value = req.defaultValue;
      
      // Check for valid value if value is defined or mandatory
      if (!req.optional || typeof value != "undefined")
        value = model._validate(name, value, req);
      
      // In any case, define this property on `object`
      let property = null;
      if (req.readonly) {
        property = {
          value: value,
          writable: false,
          enumerable: true,
          configurable: false
        };
      }
      else {
        property = model._createWritableProperty(name, value);
      }
      
      properties[name] = property;
    }
    Object.defineProperties(object, properties);
  },

  // Generate ES5 property definition for a given attribute
  _createWritableProperty: function _createWritableProperty(name, value) {
    return {
      get: function () {
        return value;
      },
      set: function (newValue) {
        value = newValue;
        // The main goal of all this Model stuff is here:
        // We want to forward all changes to some listeners
        this._emit("change", name, value);
      },
      enumerable: true,
      configurable: false
    };
  },

  /**
   * Automagically register listeners in options dictionary
   * by detecting listener attributes with name starting with `on`
   *
   * @params {Object} object
   *    Target object that need to follow EventEmitter interface, or, at least, 
   *    having `on` method.
   * @params {Array} events
   *    List of events name to automatically bind.
   * @params {Object} listeners
   *    Dictionary of event listener functions to register.
   */
  setEvents: function setEvents(object, events, listeners) {
    for (let i = 0, l = events.length; i < l; i++) {
      let name = events[i];
      let onName = "on" + name[0].toUpperCase() + name.substr(1);
      if (!listeners[onName])
        continue;
      object.on(name, listeners[onName].bind(object));
    }
  }

};


/**
 * Main Widget class: entry point of the widget API
 *
 * Allow to control all widget across all existing windows with a single object.
 * Widget.getView allow to retrieve a WidgetView instance to control a widget
 * specific to one window.
 */
const WidgetTrait = LightTrait.compose(EventEmitterTrait, LightTrait({
  
  _initWidget: function _initWidget(options) {
    model.setAttributes(this, widgetAttributes, options);
    
    browserManager.validate(this);
    
    // We must have at least content or contentURL defined
    if (!(this.content || this.contentURL))
      throw new Error(ERR_CONTENT);
    
    this._views = [];
    
    // Set tooltip to label value if we don't have tooltip defined
    if (!this.tooltip)
      this.tooltip = this.label;
    
    model.setEvents(this, WIDGET_EVENTS, options);
    
    this.on('change', this._onChange.bind(this));
    
    let self = this;
    this._port = EventEmitterTrait.create({
      emit: function () {
        let args = arguments;
        self._views.forEach(function(v) v.port.emit.apply(v.port, args));
      }
    });
    // expose wrapped port, that exposes only public properties. 
    this._port._public = Cortex(this._port);
    
    // Register this widget to browser manager in order to create new widget on
    // all new windows
    browserManager.addItem(this);
  },
  
  _onChange: function _onChange(name, value) {
    // Set tooltip to label value if we don't have tooltip defined
    if (name == 'tooltip' && !value) {
      // we need to change tooltip again in order to change the value of the 
      // attribute itself
      this.tooltip = this.label;
      return;
    }
    
    // Forward attributes changes to WidgetViews
    if (['width', 'tooltip', 'content', 'contentURL'].indexOf(name) != -1) {
      this._views.forEach(function(v) v[name] = value);
    }
  },

  _onEvent: function _onEvent(type, eventData) {
    this._emit(type, eventData);
  },
  
  _createView: function _createView() {
    // Create a new WidgetView instance
    let view = WidgetView(this);
    
    // Keep a reference to it
    this._views.push(view);
    
    // Emit an `attach` event with a WidgetView instance without private attrs
    this._emit("attach", view._public);
    
    return view;
  },
  
  // a WidgetView instance is destroyed
  _onViewDestroyed: function _onViewDestroyed(view) {
    let idx = this._views.indexOf(view);
    this._views.splice(idx, 1);
  },
  
  /**
   * Called on browser window closed, to destroy related WidgetViews
   * @params {ChromeWindow} window
   *         Window that has been closed
   */
  _onWindowClosed: function _onWindowClosed(window) {
    for each (let view in this._views) {
      if (view._isInChromeWindow(window)) {
        view.destroy();
        break;
      }
    }
  },
  
  /**
   * Get the WidgetView instance related to a BrowserWindow instance
   * @params {BrowserWindow} window
   *         BrowserWindow reference from "windows" module
   */
  getView: function getView(window) {
    for each (let view in this._views) {
      if (view._isInWindow(window)) {
        return view._public;
      }
    }
    return null;
  },
  
  get port() this._port._public,
  set port(v) {}, // Work around Cortex failure with getter without setter
                  // See bug 653464
  _port: null,
  
  postMessage: function postMessage(message) {
    this._views.forEach(function(v) v.postMessage(message));
  },

  destroy: function destroy() {
    if (this.panel)
      this.panel.destroy();
    
    // Dispatch destroy calls to views
    // we need to go backward as we remove items from this array in 
    // _onViewDestroyed
    for (let i = this._views.length - 1; i >= 0; i--)
      this._views[i].destroy();
    
    // Unregister widget to stop creating it over new windows
    // and allow creation of new widget with same id
    browserManager.removeItem(this);
  }

}));

// Widget constructor
const Widget = function Widget(options) {
  let w = WidgetTrait.create(Widget.prototype);
  w._initWidget(options);
  
  // Return a Cortex of widget in order to hide private attributes like _onEvent
  let _public = Cortex(w);
  unload.ensure(_public, "destroy");
  return _public;
}
exports.Widget = Widget;



/**
 * WidgetView is an instance of a widget for a specific window.
 *
 * This is an external API that can be retrieved by calling Widget.getView or
 * by watching `attach` event on Widget.
 */
const WidgetViewTrait = LightTrait.compose(EventEmitterTrait, LightTrait({
  
  // Reference to the matching WidgetChrome
  // set right after constructor call
  _chrome: null,
  
  // Public interface of the WidgetView, passed in `attach` event or in
  // Widget.getView
  _public: null,
  
  _initWidgetView: function WidgetView__initWidgetView(baseWidget) {
    this._baseWidget = baseWidget;
    
    model.setAttributes(this, widgetAttributes, baseWidget);
    
    this.on('change', this._onChange.bind(this));
    
    let self = this;
    this._port = EventEmitterTrait.create({
      emit: function () {
        if (!self._chrome)
          throw new Error(ERR_DESTROYED);
        self._chrome.update(self._baseWidget, "emit", arguments);
      }
    });
    // expose wrapped port, that exposes only public properties. 
    this._port._public = Cortex(this._port);
    
    this._public = Cortex(this);
  },
  
  _onChange: function WidgetView__onChange(name, value) {
    if (name == 'tooltip' && !value) {
      this.tooltip = this.label;
      return;
    }
    
    // Forward attributes changes to WidgetChrome instance
    if (['width', 'tooltip', 'content', 'contentURL'].indexOf(name) != -1) {
      this._chrome.update(this._baseWidget, name, value);
    }
  },

  _onEvent: function WidgetView__onEvent(type, eventData, domNode) {
    // Dispatch event in view
    this._emit(type, eventData);
    
    // And forward it to the main Widget object
    if ("click" == type || type.indexOf("mouse") == 0)
      this._baseWidget._onEvent(type, this._public);
    else
      this._baseWidget._onEvent(type, eventData);

    // Special case for click events: if the widget doesn't have a click
    // handler, but it does have a panel, display the panel.
    if ("click" == type && !this._listeners("click").length && this.panel)
      this.panel.show(domNode);
  },
  
  _isInWindow: function WidgetView__isInWindow(window) {
    return windowsAPI.BrowserWindow({
      window: this._chrome.window
    }) == window;
  },
  
  _isInChromeWindow: function WidgetView__isInChromeWindow(window) {
    return this._chrome.window == window;
  },
  
  _onPortEvent: function WidgetView__onPortEvent(args) {
    let port = this._port;
    port._emit.apply(port, args);
    let basePort = this._baseWidget._port;
    basePort._emit.apply(basePort, args);
  },
  
  get port() this._port._public,
  set port(v) {}, // Work around Cortex failure with getter without setter
                  // See bug 653464
  _port: null,
  
  postMessage: function WidgetView_postMessage(message) {
    if (!this._chrome)
      throw new Error(ERR_DESTROYED);
    this._chrome.update(this._baseWidget, "postMessage", message);
  },

  destroy: function WidgetView_destroy() {
    this._chrome.destroy();
    delete this._chrome;
    this._baseWidget._onViewDestroyed(this);
    this._emit("detach");
  }

}));

const WidgetView = function WidgetView(baseWidget) {
  let w = WidgetViewTrait.create(WidgetView.prototype);
  w._initWidgetView(baseWidget);
  return w;
}



/** 
 * Keeps track of all browser windows.
 * Exposes methods for adding/removing widgets
 * across all open windows (and future ones).
 * Create a new instance of BrowserWindow per window.
 */
let browserManager = {
  items: [],
  windows: [],

  // Registers the manager to listen for window openings and closings.  Note
  // that calling this method can cause onTrack to be called immediately if
  // there are open windows.
  init: function () {
    let windowTracker = new (require("api-utils/window-utils").WindowTracker)(this);
    unload.ensure(windowTracker);
  },

  // Registers a window with the manager.  This is a WindowTracker callback.
  onTrack: function browserManager_onTrack(window) {
    if (this._isBrowserWindow(window)) {
      let win = new BrowserWindow(window);
      win.addItems(this.items);
      this.windows.push(win);
    }
  },

  // Unregisters a window from the manager.  It's told to undo all 
  // modifications.  This is a WindowTracker callback.  Note that when
  // WindowTracker is unloaded, it calls onUntrack for every currently opened
  // window.  The browserManager therefore doesn't need to specially handle
  // unload itself, since unloading the browserManager means untracking all
  // currently opened windows.
  onUntrack: function browserManager_onUntrack(window) {
    if (this._isBrowserWindow(window)) {
      this.items.forEach(function(i) i._onWindowClosed(window));
      for (let i = 0; i < this.windows.length; i++) {
        if (this.windows[i].window == window) {
          this.windows.splice(i, 1)[0];
          return;
        }
      }
      
    }
  },
  
  // Used to validate widget by browserManager before adding it,
  // in order to check input very early in widget constructor
  validate : function (item) {
    let idx = this.items.indexOf(item);
    if (idx > -1)
      throw new Error("The widget " + item + " has already been added.");
    if (item.id) {
      let sameId = this.items.filter(function(i) i.id == item.id);
      if (sameId.length > 0)
        throw new Error("This widget ID is already used: " + item.id);
    } else {
      item.id = this.items.length;
    }
  },

  // Registers an item with the manager. It's added to all currently registered 
  // windows, and when new windows are registered it will be added to them, too.
  addItem: function browserManager_addItem(item) {
    this.items.push(item);
    this.windows.forEach(function (w) w.addItems([item]));
  },

  // Unregisters an item from the manager.  It's removed from all windows that 
  // are currently registered.
  removeItem: function browserManager_removeItem(item) {
    let idx = this.items.indexOf(item);
    if (idx > -1)
      this.items.splice(idx, 1);
  },

  _isBrowserWindow: function browserManager__isBrowserWindow(win) {
    let winType = win.document.documentElement.getAttribute("windowtype");
    return winType === "navigator:browser";
  }
};



/** 
 * Keeps track of a single browser window.
 *
 * This is where the core of how a widget's content is added to a window lives.
 */
function BrowserWindow(window) {
  this.window = window;
  this.doc = window.document;
}

BrowserWindow.prototype = {

  // Adds an array of items to the window.
  addItems: function BW_addItems(items) {
    items.forEach(this._addItemToWindow, this);
  },
  
  _addItemToWindow: function BW__addItemToWindow(baseWidget) {
    // Create a WidgetView instance
    let widget = baseWidget._createView();
    
    // Create a WidgetChrome instance
    let item = new WidgetChrome({
      widget: widget,
      doc: this.doc,
      window: this.window
    });
    
    widget._chrome = item;
      
    this._insertNodeInToolbar(item.node);
    
    // We need to insert Widget DOM Node before finishing widget view creation
    // (because fill creates an iframe and tries to access its docShell)
    item.fill();
  },
  
  _insertNodeInToolbar: function BW__insertNodeInToolbar(node) {
    // Add to the customization palette
    let toolbox = this.doc.getElementById("navigator-toolbox");
    let palette = toolbox.palette;
    palette.appendChild(node);

    // Search for widget toolbar by reading toolbar's currentset attribute
    let container = null;
    let toolbars = this.doc.getElementsByTagName("toolbar");
    let id = node.getAttribute("id");
    for (let i = 0, l = toolbars.length; i < l; i++) {
      let toolbar = toolbars[i];
      if (toolbar.getAttribute("currentset").indexOf(id) == -1)
        continue;
      container = toolbar;
    }
    
    // if widget isn't in any toolbar, add it to the addon-bar
    // TODO: we may want some "first-launch" module to do this only on very 
    // first execution
    if (!container) {
      container = this.doc.getElementById("addon-bar");
      // TODO: find a way to make the following code work when we use "cfx run":
      // http://mxr.mozilla.org/mozilla-central/source/browser/base/content/browser.js#8586
      // until then, force display of addon bar directly from sdk code
      // https://bugzilla.mozilla.org/show_bug.cgi?id=627484
      if (container.collapsed)
        this.window.toggleAddonBar();
    }
    
    // Now retrieve a reference to the next toolbar item
    // by reading currentset attribute on the toolbar
    let nextNode = null;
    let currentSet = container.getAttribute("currentset");
    let ids = (currentSet == "__empty") ? [] : currentSet.split(",");
    let idx = ids.indexOf(id);
    if (idx != -1) {
      for (let i = idx; i < ids.length; i++) {
        nextNode = this.doc.getElementById(ids[i]);
        if (nextNode)
          break;
      }
    }
    
    // Finally insert our widget in the right toolbar and in the right position
    container.insertItem(id, nextNode, null, false);
    
    // Update DOM in order to save position if we remove/readd the widget
    container.setAttribute("currentset", container.currentSet);
    // Save DOM attribute in order to save position on new window opened
    this.window.document.persist(container.id, "currentset");
  }
}


/**
 * Final Widget class that handles chrome DOM Node:
 *  - create initial DOM nodes
 *  - receive instruction from WidgetView through update method and update DOM
 *  - watch for DOM events and forward them to WidgetView
 */
function WidgetChrome(options) {
  this.window = options.window;
  this._doc = options.doc;
  this._widget = options.widget;
  this._symbiont = null; // set later
  this.node = null; // set later
  
  this._createNode();
}

// Update a property of a widget.
WidgetChrome.prototype.update = function WC_update(updatedItem, property, value) {
  switch(property) {
    case "contentURL":
    case "content":
      this.setContent();
      break;
    case "width":
      this.node.style.minWidth = value + "px";
      this.node.querySelector("iframe").style.width = value + "px";
      break;
    case "tooltip":
      this.node.setAttribute("tooltiptext", value);
      break;
    case "postMessage":
      this._symbiont.postMessage(value);
      break;
    case "emit":
      let port = this._symbiont.port;
      port.emit.apply(port, value);
      break;
  }
}

// Add a widget to this window.
WidgetChrome.prototype._createNode = function WC__createNode() {
  // XUL element container for widget
  let node = this._doc.createElement("toolbaritem");
  let guid = String(uuid());
  
  // Temporary work around require("self") failing on unit-test execution ...
  let jetpackID = "testID";
  try {
    jetpackID = require("self").id;
  } catch(e) {}
  
  // Compute an unique and stable widget id with jetpack id and widget.id
  let id = "widget:" + jetpackID + "-" + this._widget.id;
  node.setAttribute("id", id);
  node.setAttribute("label", this._widget.label);
  node.setAttribute("tooltiptext", this._widget.tooltip);
  node.setAttribute("align", "center");

  // TODO move into a stylesheet, configurable by consumers.
  // Either widget.style, exposing the style object, or a URL
  // (eg, can load local stylesheet file).
  node.setAttribute("style", [
      "overflow: hidden; margin: 1px 2px 1px 2px; padding: 0px;",
      "min-height: 16px;",
  ].join(""));

  node.style.minWidth = this._widget.width + "px";
  
  this.node = node;
}

// Initial population of a widget's content.
WidgetChrome.prototype.fill = function WC_fill() {
  // Create element
  var iframe = this._doc.createElement("iframe");
  iframe.setAttribute("type", "content");
  iframe.setAttribute("transparent", "transparent");
  iframe.style.overflow = "hidden";
  iframe.style.height = "16px";
  iframe.style.maxHeight = "16px";
  iframe.style.width = this._widget.width + "px";
  iframe.setAttribute("flex", "1");
  iframe.style.border = "none";
  iframe.style.padding = "0px";
  
  // Do this early, because things like contentWindow are null
  // until the node is attached to a document.
  this.node.appendChild(iframe);

  // add event handlers
  this.addEventHandlers();

  // set content
  this.setContent();
}

// Get widget content type.
WidgetChrome.prototype.getContentType = function WC_getContentType() {
  if (this._widget.content)
    return CONTENT_TYPE_HTML;
  return (this._widget.contentURL && /\.(jpg|gif|png|ico)$/.test(this._widget.contentURL))
    ? CONTENT_TYPE_IMAGE : CONTENT_TYPE_URI;
}

// Set widget content.
WidgetChrome.prototype.setContent = function WC_setContent() {
  let type = this.getContentType();
  let contentURL = null;

  switch (type) {
    case CONTENT_TYPE_HTML:
      contentURL = "data:text/html," + encodeURIComponent(this._widget.content);
      break;
    case CONTENT_TYPE_URI:
      contentURL = this._widget.contentURL;
      break;
    case CONTENT_TYPE_IMAGE:
      let imageURL = this._widget.contentURL;
      contentURL = "data:text/html,<html><body><img src='" +
                   encodeURI(imageURL) + "'></body></html>";
      break;
    default:
      throw new Error("The widget's type cannot be determined.");
  }

  let iframe = this.node.firstElementChild;

  let self = this;
  // Cleanup previously created symbiont (in case we are update content)
  if (this._symbiont)
    this._symbiont.destroy();
  
  this._symbiont = Trait.compose(Symbiont.resolve({
    _onContentScriptEvent: "_onContentScriptEvent-not-used"
  }), {
    _onContentScriptEvent: function () {
      // Redirect events to WidgetView
      self._widget._onPortEvent(arguments);
    }
  })({
    frame: iframe,
    contentURL: contentURL,
    contentScriptFile: this._widget.contentScriptFile,
    contentScript: this._widget.contentScript,
    contentScriptWhen: this._widget.contentScriptWhen,
    allow: this._widget.allow,
    onMessage: function(message) {
      setTimeout(function() {
        self._widget._onEvent("message", message);
      }, 0);
    }
  });
}

// Detect if document consists of a single image.
WidgetChrome._isImageDoc = function WC__isImageDoc(doc) {
  return doc.body.childNodes.length == 1 &&
         doc.body.firstElementChild &&
         doc.body.firstElementChild.tagName == "IMG";
}

// Set up all supported events for a widget.
WidgetChrome.prototype.addEventHandlers = function WC_addEventHandlers() {
  let contentType = this.getContentType();

  let self = this;
  let listener = function(e) {
    // Ignore event firings that target the iframe.
    if (e.target == self.node.firstElementChild)
      return;

    // The widget only supports left-click for now,
    // so ignore right-clicks.
    if (e.type == "click" && e.button == 2)
      return;

    // Proxy event to the widget
    setTimeout(function() {
      self._widget._onEvent(EVENTS[e.type], null, self.node);
    }, 0);
  };

  this.eventListeners = {};
  let iframe = this.node.firstElementChild;
  for (let [type, method] in Iterator(EVENTS)) {
    iframe.addEventListener(type, listener, true, true);

    // Store listeners for later removal
    this.eventListeners[type] = listener;
  }
  
  // On document load, make modifications required for nice default
  // presentation.
  let self = this;
  function loadListener(e) {
    // Ignore event firings that target the iframe
    if (e.target == iframe)
      return;
    // Ignore about:blank loads
    if (e.type == "load" && e.target.location == "about:blank")
      return;
    
    // We may have had an unload event before that cleaned up the symbiont
    if (!self._symbiont)
      self.setContent();
    
    let doc = e.target;
    if (contentType == CONTENT_TYPE_IMAGE || WidgetChrome._isImageDoc(doc)) {
      // Force image content to size.
      // Add-on authors must size their images correctly.
      doc.body.firstElementChild.style.width = self._widget.width + "px";
      doc.body.firstElementChild.style.height = "16px";
    }

    // Allow all content to fill the box by default.
    doc.body.style.margin = "0";
  }
  iframe.addEventListener("load", loadListener, true);
  this.eventListeners["load"] = loadListener;
  
  // Register a listener to unload symbiont if the toolbaritem is moved
  // on user toolbars customization
  function unloadListener(e) {
    if (e.target.location == "about:blank")
      return;
    self._symbiont.destroy();
    self._symbiont = null;
    // This may fail but not always, it depends on how the node is 
    // moved or removed
    try {
      self.setContent();
    } catch(e) {}
    
  }
  
  iframe.addEventListener("unload", unloadListener, true);
  this.eventListeners["unload"] = unloadListener;
}

// Remove and unregister the widget from everything
WidgetChrome.prototype.destroy = function WC_destroy(removedItems) {
  // remove event listeners
  for (let [type, listener] in Iterator(this.eventListeners))
    this.node.firstElementChild.removeEventListener(type, listener, true);
  // remove dom node
  this.node.parentNode.removeChild(this.node);
  // cleanup symbiont
  this._symbiont.destroy();
  // cleanup itself
  this.eventListeners = null;
  this._widget = null;
  this._symbiont = null;
}

// Init the browserManager only after setting prototypes and such above, because
// it will cause browserManager.onTrack to be called immediately if there are
// open windows.
browserManager.init();<|MERGE_RESOLUTION|>--- conflicted
+++ resolved
@@ -6,11 +6,6 @@
 
 "use strict";
 
-<<<<<<< HEAD
-const { Cc, Ci } = require("chrome");
-
-=======
->>>>>>> 8c3b3992
 // Widget content types
 const CONTENT_TYPE_URI    = 1;
 const CONTENT_TYPE_HTML   = 2;
