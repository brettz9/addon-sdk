--- conflicted
+++ resolved
@@ -10,13 +10,8 @@
 };
 
 const widgets = require("sdk/widget");
-<<<<<<< HEAD
-const { Cc, Ci } = require("chrome");
+const { Cc, Ci, Cu } = require("chrome");
 const { Loader, LoaderWithHookedConsole } = require('sdk/test/loader');
-=======
-const { Cc, Ci, Cu } = require("chrome");
-const { Loader } = require('sdk/test/loader');
->>>>>>> 3303e2a8
 const url = require("sdk/url");
 const timer = require("sdk/timers");
 const self = require("sdk/self");
