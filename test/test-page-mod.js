/* This Source Code Form is subject to the terms of the Mozilla Public
 * License, v. 2.0. If a copy of the MPL was not distributed with this
 * file, You can obtain one at http://mozilla.org/MPL/2.0/. */
"use strict";

const { PageMod } = require("sdk/page-mod");
const { testPageMod, handleReadyState } = require("./pagemod-test-helpers");
const { Loader } = require('sdk/test/loader');
const tabs = require("sdk/tabs");
const { setTimeout } = require("sdk/timers");
const { Cc, Ci, Cu } = require("chrome");
const {
  open,
  getFrames,
  getMostRecentBrowserWindow,
  getInnerId
} = require('sdk/window/utils');
const { getTabContentWindow, getActiveTab, setTabURL, openTab, closeTab } = require('sdk/tabs/utils');
const xulApp = require("sdk/system/xul-app");
const { isPrivateBrowsingSupported } = require('sdk/self');
const { isPrivate } = require('sdk/private-browsing');
const { openWebpage } = require('./private-browsing/helper');
const { isTabPBSupported, isWindowPBSupported, isGlobalPBSupported } = require('sdk/private-browsing/utils');
const promise = require("sdk/core/promise");
const { pb } = require('./private-browsing/helper');
const { URL } = require("sdk/url");

const { waitUntil } = require("sdk/test/utils");
const data = require("./fixtures");

const { gDevToolsExtensions } = Cu.import("resource://gre/modules/devtools/DevToolsExtensions.jsm", {});

const testPageURI = data.url("test.html");

// The following adds Debugger constructor to the global namespace.
const { addDebuggerToGlobal } =
  Cu.import('resource://gre/modules/jsdebugger.jsm', {});
addDebuggerToGlobal(this);

function Isolate(worker) {
  return "(" + worker + ")()";
}

/* Tests for the PageMod APIs */

exports.testPageMod1 = function(assert, done) {
  let mods = testPageMod(assert, done, "about:", [{
      include: /about:/,
      contentScriptWhen: 'end',
      contentScript: 'new ' + function WorkerScope() {
        window.document.body.setAttribute("JEP-107", "worked");
      },
      onAttach: function() {
        assert.equal(this, mods[0], "The 'this' object is the page mod.");
      }
    }],
    function(win, done) {
      assert.equal(
        win.document.body.getAttribute("JEP-107"),
        "worked",
        "PageMod.onReady test"
      );
      done();
    }
  );
};

exports.testPageMod2 = function(assert, done) {
  testPageMod(assert, done, "about:", [{
      include: "about:*",
      contentScript: [
        'new ' + function contentScript() {
          window.AUQLUE = function() { return 42; }
          try {
            window.AUQLUE()
          }
          catch(e) {
            throw new Error("PageMod scripts executed in order");
          }
          document.documentElement.setAttribute("first", "true");
        },
        'new ' + function contentScript() {
          document.documentElement.setAttribute("second", "true");
        }
      ]
    }], function(win, done) {
      assert.equal(win.document.documentElement.getAttribute("first"),
                       "true",
                       "PageMod test #2: first script has run");
      assert.equal(win.document.documentElement.getAttribute("second"),
                       "true",
                       "PageMod test #2: second script has run");
      assert.equal("AUQLUE" in win, false,
                       "PageMod test #2: scripts get a wrapped window");
      done();
    });
};

exports.testPageModIncludes = function(assert, done) {
  var asserts = [];
  function createPageModTest(include, expectedMatch) {
    // Create an 'onload' test function...
    asserts.push(function(test, win) {
      var matches = include in win.localStorage;
      assert.ok(expectedMatch ? matches : !matches,
                  "'" + include + "' match test, expected: " + expectedMatch);
    });
    // ...and corresponding PageMod options
    return {
      include: include,
      contentScript: 'new ' + function() {
        self.on("message", function(msg) {
          window.localStorage[msg] = true;
        });
      },
      // The testPageMod callback with test assertions is called on 'end',
      // and we want this page mod to be attached before it gets called,
      // so we attach it on 'start'.
      contentScriptWhen: 'start',
      onAttach: function(worker) {
        worker.postMessage(this.include[0]);
      }
    };
  }

  testPageMod(assert, done, testPageURI, [
      createPageModTest("*", false),
      createPageModTest("*.google.com", false),
      createPageModTest("resource:*", true),
      createPageModTest("resource:", false),
      createPageModTest(testPageURI, true)
    ],
    function (win, done) {
      waitUntil(function () win.localStorage[testPageURI],
                     testPageURI + " page-mod to be executed")
          .then(function () {
            asserts.forEach(function(fn) {
              fn(assert, win);
            });
            done();
          });
    }
    );
};

exports.testPageModValidationAttachTo = function(assert) {
  [{ val: 'top', type: 'string "top"' },
   { val: 'frame', type: 'string "frame"' },
   { val: ['top', 'existing'], type: 'array with "top" and "existing"' },
   { val: ['frame', 'existing'], type: 'array with "frame" and "existing"' },
   { val: ['top'], type: 'array with "top"' },
   { val: ['frame'], type: 'array with "frame"' },
   { val: undefined, type: 'undefined' }].forEach((attachTo) => {
    new PageMod({ attachTo: attachTo.val, include: '*.validation111' });
    assert.pass("PageMod() does not throw when attachTo is " + attachTo.type);
  });

  [{ val: 'existing', type: 'string "existing"' },
   { val: ['existing'], type: 'array with "existing"' },
   { val: 'not-legit', type: 'string with "not-legit"' },
   { val: ['not-legit'], type: 'array with "not-legit"' },
   { val: {}, type: 'object' }].forEach((attachTo) => {
    assert.throws(() =>
      new PageMod({ attachTo: attachTo.val, include: '*.validation111' }),
      /The `attachTo` option/,
      "PageMod() throws when 'attachTo' option is " + attachTo.type + ".");
  });
};

exports.testPageModValidationInclude = function(assert) {
  [{ val: undefined, type: 'undefined' },
   { val: {}, type: 'object' },
   { val: [], type: 'empty array'},
   { val: [/regexp/, 1], type: 'array with non string/regexp' },
   { val: 1, type: 'number' }].forEach((include) => {
    assert.throws(() => new PageMod({ include: include.val }),
      /The `include` option must always contain atleast one rule/,
      "PageMod() throws when 'include' option is " + include.type + ".");
  });

  [{ val: '*.validation111', type: 'string' },
   { val: /validation111/, type: 'regexp' },
   { val: ['*.validation111'], type: 'array with length > 0'}].forEach((include) => {
    new PageMod({ include: include.val });
    assert.pass("PageMod() does not throw when include option is " + include.type);
  });
};

/* Tests for internal functions. */
exports.testCommunication1 = function(assert, done) {
  let workerDone = false,
      callbackDone = null;

  testPageMod(assert, done, "about:", [{
      include: "about:*",
      contentScriptWhen: 'end',
      contentScript: 'new ' + function WorkerScope() {
        self.on('message', function(msg) {
          document.body.setAttribute('JEP-107', 'worked');
          self.postMessage(document.body.getAttribute('JEP-107'));
        })
      },
      onAttach: function(worker) {
        worker.on('error', function(e) {
          assert.fail('Errors where reported');
        });
        worker.on('message', function(value) {
          assert.equal(
            "worked",
            value,
            "test comunication"
          );
          workerDone = true;
          if (callbackDone)
            callbackDone();
        });
        worker.postMessage('do it!')
      }
    }],
    function(win, done) {
      (callbackDone = function() {
        if (workerDone) {
          assert.equal(
            'worked',
            win.document.body.getAttribute('JEP-107'),
            'attribute should be modified'
          );
          done();
        }
      })();
    }
  );
};

exports.testCommunication2 = function(assert, done) {
  let callbackDone = null,
      window;

  testPageMod(assert, done, "about:license", [{
      include: "about:*",
      contentScriptWhen: 'start',
      contentScript: 'new ' + function WorkerScope() {
        document.documentElement.setAttribute('AUQLUE', 42);
        window.addEventListener('load', function listener() {
          self.postMessage('onload');
        }, false);
        self.on("message", function() {
          self.postMessage(document.documentElement.getAttribute("test"))
        });
      },
      onAttach: function(worker) {
        worker.on('error', function(e) {
          assert.fail('Errors where reported');
        });
        worker.on('message', function(msg) {
          if ('onload' == msg) {
            assert.equal(
              '42',
              window.document.documentElement.getAttribute('AUQLUE'),
              'PageMod scripts executed in order'
            );
            window.document.documentElement.setAttribute('test', 'changes in window');
            worker.postMessage('get window.test')
          } else {
            assert.equal(
              'changes in window',
              msg,
              'PageMod test #2: second script has run'
            )
            callbackDone();
          }
        });
      }
    }],
    function(win, done) {
      window = win;
      callbackDone = done;
    }
  );
};

exports.testEventEmitter = function(assert, done) {
  let workerDone = false,
      callbackDone = null;

  testPageMod(assert, done, "about:", [{
      include: "about:*",
      contentScript: 'new ' + function WorkerScope() {
        self.port.on('addon-to-content', function(data) {
          self.port.emit('content-to-addon', data);
        });
      },
      onAttach: function(worker) {
        worker.on('error', function(e) {
          assert.fail('Errors were reported : '+e);
        });
        worker.port.on('content-to-addon', function(value) {
          assert.equal(
            "worked",
            value,
            "EventEmitter API works!"
          );
          if (callbackDone)
            callbackDone();
          else
            workerDone = true;
        });
        worker.port.emit('addon-to-content', 'worked');
      }
    }],
    function(win, done) {
      if (workerDone)
        done();
      else
        callbackDone = done;
    }
  );
};

// Execute two concurrent page mods on same document to ensure that their
// JS contexts are different
exports.testMixedContext = function(assert, done) {
  let doneCallback = null;
  let messages = 0;
  let modObject = {
    include: "data:text/html;charset=utf-8,",
    contentScript: 'new ' + function WorkerScope() {
      // Both scripts will execute this,
      // context is shared if one script see the other one modification.
      let isContextShared = "sharedAttribute" in document;
      self.postMessage(isContextShared);
      document.sharedAttribute = true;
    },
    onAttach: function(w) {
      w.on("message", function (isContextShared) {
        if (isContextShared) {
          assert.fail("Page mod contexts are mixed.");
          doneCallback();
        }
        else if (++messages == 2) {
          assert.pass("Page mod contexts are different.");
          doneCallback();
        }
      });
    }
  };
  testPageMod(assert, done, "data:text/html;charset=utf-8,", [modObject, modObject],
    function(win, done) {
      doneCallback = done;
    }
  );
};

exports.testHistory = function(assert, done) {
  // We need a valid url in order to have a working History API.
  // (i.e do not work on data: or about: pages)
  // Test bug 679054.
  let url = data.url("test-page-mod.html");
  let callbackDone = null;
  testPageMod(assert, done, url, [{
      include: url,
      contentScriptWhen: 'end',
      contentScript: 'new ' + function WorkerScope() {
        history.pushState({}, "", "#");
        history.replaceState({foo: "bar"}, "", "#");
        self.postMessage(history.state);
      },
      onAttach: function(worker) {
        worker.on('message', function (data) {
          assert.equal(JSON.stringify(data), JSON.stringify({foo: "bar"}),
                           "History API works!");
          callbackDone();
        });
      }
    }],
    function(win, done) {
      callbackDone = done;
    }
  );
};

exports.testRelatedTab = function(assert, done) {
  let tab;
  let pageMod = new PageMod({
    include: "about:*",
    onAttach: function(worker) {
      assert.ok(!!worker.tab, "Worker.tab exists");
      assert.equal(tab, worker.tab, "Worker.tab is valid");
      pageMod.destroy();
      tab.close(done);
    }
  });

  tabs.open({
    url: "about:",
    onOpen: function onOpen(t) {
      tab = t;
    }
  });
};

exports.testRelatedTabNoRequireTab = function(assert, done) {
  let loader = Loader(module);
  let tab;
  let url = "data:text/html;charset=utf-8," + encodeURI("Test related worker tab 2");
  let { PageMod } = loader.require("sdk/page-mod");
  let pageMod = new PageMod({
    include: url,
    onAttach: function(worker) {
      assert.equal(worker.tab.url, url, "Worker.tab.url is valid");
      worker.tab.close(function() {
        pageMod.destroy();
        loader.unload();
        done();
      });
    }
  });

  tabs.open(url);
};

exports.testRelatedTabNoOtherReqs = function(assert, done) {
  let loader = Loader(module);
  let { PageMod } = loader.require("sdk/page-mod");
  let pageMod = new PageMod({
    include: "about:blank?testRelatedTabNoOtherReqs",
    onAttach: function(worker) {
      assert.ok(!!worker.tab, "Worker.tab exists");
      pageMod.destroy();
      worker.tab.close(function() {
        worker.destroy();
        loader.unload();
        done();
      });
    }
  });

  tabs.open({
    url: "about:blank?testRelatedTabNoOtherReqs"
  });
};

exports.testWorksWithExistingTabs = function(assert, done) {
  let url = "data:text/html;charset=utf-8," + encodeURI("Test unique document");
  let { PageMod } = require("sdk/page-mod");
  tabs.open({
    url: url,
    onReady: function onReady(tab) {
      let pageModOnExisting = new PageMod({
        include: url,
        attachTo: ["existing", "top", "frame"],
        onAttach: function(worker) {
          assert.ok(!!worker.tab, "Worker.tab exists");
          assert.equal(tab, worker.tab, "A worker has been created on this existing tab");

          setTimeout(function() {
            pageModOnExisting.destroy();
            pageModOffExisting.destroy();
            tab.close(done);
          }, 0);
        }
      });

      let pageModOffExisting = new PageMod({
        include: url,
        onAttach: function(worker) {
          assert.fail("pageModOffExisting page-mod should not have attached to anything");
        }
      });
    }
  });
};

exports.testExistingFrameDoesntMatchInclude = function(assert, done) {
  let iframeURL = 'data:text/html;charset=utf-8,UNIQUE-TEST-STRING-42';
  let iframe = '<iframe src="' + iframeURL + '" />';
  let url = 'data:text/html;charset=utf-8,' + encodeURIComponent(iframe);
  tabs.open({
    url: url,
    onReady: function onReady(tab) {
      let pagemod = new PageMod({
        include: url,
        attachTo: ['existing', 'frame'],
        onAttach: function() {
          assert.fail("Existing iframe URL doesn't match include, must not attach to anything");
        }
      });
      setTimeout(function() {
        assert.pass("PageMod didn't attach to anything")
        pagemod.destroy();
        tab.close(done);
      }, 250);
    }
  });
};

exports.testExistingOnlyFrameMatchesInclude = function(assert, done) {
  let iframeURL = 'data:text/html;charset=utf-8,UNIQUE-TEST-STRING-43';
  let iframe = '<iframe src="' + iframeURL + '" />';
  let url = 'data:text/html;charset=utf-8,' + encodeURIComponent(iframe);
  tabs.open({
    url: url,
    onReady: function onReady(tab) {
      let pagemod = new PageMod({
        include: iframeURL,
        attachTo: ['existing', 'frame'],
        onAttach: function(worker) {
          assert.equal(iframeURL, worker.url,
              "PageMod attached to existing iframe when only it matches include rules");
          pagemod.destroy();
          tab.close(done);
        }
      });
    }
  });
};

exports.testContentScriptWhenDefault = function(assert) {
  let pagemod = PageMod({include: '*'});

  assert.equal(pagemod.contentScriptWhen, 'end', "Default contentScriptWhen is 'end'");
  pagemod.destroy();
}

// test timing for all 3 contentScriptWhen options (start, ready, end)
// for new pages, or tabs opened after PageMod is created
exports.testContentScriptWhenForNewTabs = function(assert, done) {
  const url = "data:text/html;charset=utf-8,testContentScriptWhenForNewTabs";

  let count = 0;

  handleReadyState(url, 'start', {
    onLoading: (tab) => {
      assert.pass("PageMod is attached while document is loading");
      if (++count === 3) 
        tab.close(done);
    },
    onInteractive: () => assert.fail("onInteractive should not be called with 'start'."),
    onComplete: () => assert.fail("onComplete should not be called with 'start'."),
  });

  handleReadyState(url, 'ready', {
    onInteractive: (tab) => {
      assert.pass("PageMod is attached while document is interactive");
      if (++count === 3) 
        tab.close(done);
    },
    onLoading: () => assert.fail("onLoading should not be called with 'ready'."),
    onComplete: () => assert.fail("onComplete should not be called with 'ready'."),
  });

  handleReadyState(url, 'end', {
    onComplete: (tab) => {
      assert.pass("PageMod is attached when document is complete");
      if (++count === 3) 
        tab.close(done);
    },
    onLoading: () => assert.fail("onLoading should not be called with 'end'."),
    onInteractive: () => assert.fail("onInteractive should not be called with 'end'."),
  });

  tabs.open(url);
}

// test timing for all 3 contentScriptWhen options (start, ready, end)
// for PageMods created right as the tab is created (in tab.onOpen)
exports.testContentScriptWhenOnTabOpen = function(assert, done) {
  const url = "data:text/html;charset=utf-8,testContentScriptWhenOnTabOpen";

  tabs.open({
    url: url,
    onOpen: function(tab) {
      let count = 0;

      handleReadyState(url, 'start', {
        onLoading: () => {
          assert.pass("PageMod is attached while document is loading");
          if (++count === 3) 
            tab.close(done);
        },
        onInteractive: () => assert.fail("onInteractive should not be called with 'start'."),
        onComplete: () => assert.fail("onComplete should not be called with 'start'."),
      });

      handleReadyState(url, 'ready', {
        onInteractive: () => {
          assert.pass("PageMod is attached while document is interactive");
          if (++count === 3) 
            tab.close(done);
        },
        onLoading: () => assert.fail("onLoading should not be called with 'ready'."),
        onComplete: () => assert.fail("onComplete should not be called with 'ready'."),
      });

      handleReadyState(url, 'end', {
        onComplete: () => {
          assert.pass("PageMod is attached when document is complete");
          if (++count === 3) 
            tab.close(done);
        },
        onLoading: () => assert.fail("onLoading should not be called with 'end'."),
        onInteractive: () => assert.fail("onInteractive should not be called with 'end'."),
      });

    }
  });
}

// test timing for all 3 contentScriptWhen options (start, ready, end)
// for PageMods created while the tab is interactive (in tab.onReady)
exports.testContentScriptWhenOnTabReady = function(assert, done) {
  const url = "data:text/html;charset=utf-8,testContentScriptWhenOnTabReady";

  tabs.open({
    url: url,
    onReady: function(tab) {
      let count = 0;

      handleReadyState(url, 'start', {
        onInteractive: () => {
          assert.pass("PageMod is attached while document is interactive");
          if (++count === 3) 
            tab.close(done);
        },
        onLoading: () => assert.fail("onLoading should not be called with 'start'."),
        onComplete: () => assert.fail("onComplete should not be called with 'start'."),
      });

      handleReadyState(url, 'ready', {
        onInteractive: () => {
          assert.pass("PageMod is attached while document is interactive");
          if (++count === 3) 
            tab.close(done);
        },
        onLoading: () => assert.fail("onLoading should not be called with 'ready'."),
        onComplete: () => assert.fail("onComplete should not be called with 'ready'."),
      });

      handleReadyState(url, 'end', {
        onComplete: () => {
          assert.pass("PageMod is attached when document is complete");
          if (++count === 3) 
            tab.close(done);
        },
        onLoading: () => assert.fail("onLoading should not be called with 'end'."),
        onInteractive: () => assert.fail("onInteractive should not be called with 'end'."),
      });

    }
  });
}

// test timing for all 3 contentScriptWhen options (start, ready, end)
// for PageMods created after a tab has completed loading (in tab.onLoad)
exports.testContentScriptWhenOnTabLoad = function(assert, done) {
  const url = "data:text/html;charset=utf-8,testContentScriptWhenOnTabLoad";

  tabs.open({
    url: url,
    onLoad: function(tab) {
      let count = 0;

      handleReadyState(url, 'start', {
        onComplete: () => {
          assert.pass("PageMod is attached when document is complete");
          if (++count === 3) 
            tab.close(done);
        },
        onLoading: () => assert.fail("onLoading should not be called with 'start'."),
        onInteractive: () => assert.fail("onInteractive should not be called with 'start'."),
      });

      handleReadyState(url, 'ready', {
        onComplete: () => {
          assert.pass("PageMod is attached when document is complete");
          if (++count === 3) 
            tab.close(done);
        },
        onLoading: () => assert.fail("onLoading should not be called with 'ready'."),
        onInteractive: () => assert.fail("onInteractive should not be called with 'ready'."),
      });

      handleReadyState(url, 'end', {
        onComplete: () => {
          assert.pass("PageMod is attached when document is complete");
          if (++count === 3) 
            tab.close(done);
        },
        onLoading: () => assert.fail("onLoading should not be called with 'end'."),
        onInteractive: () => assert.fail("onInteractive should not be called with 'end'."),
      });

    }
  });
}

exports.testTabWorkerOnMessage = function(assert, done) {
  let { browserWindows } = require("sdk/windows");
  let tabs = require("sdk/tabs");
  let { PageMod } = require("sdk/page-mod");

  let url1 = "data:text/html;charset=utf-8,<title>tab1</title><h1>worker1.tab</h1>";
  let url2 = "data:text/html;charset=utf-8,<title>tab2</title><h1>worker2.tab</h1>";
  let worker1 = null;

  let mod = PageMod({
    include: "data:text/html*",
    contentScriptWhen: "ready",
    contentScript: "self.postMessage('#1');",
    onAttach: function onAttach(worker) {
      worker.on("message", function onMessage() {
        this.tab.attach({
          contentScriptWhen: "ready",
          contentScript: "self.postMessage({ url: window.location.href, title: document.title });",
          onMessage: function onMessage(data) {
            assert.equal(this.tab.url, data.url, "location is correct");
            assert.equal(this.tab.title, data.title, "title is correct");
            if (this.tab.url === url1) {
              worker1 = this;
              tabs.open({ url: url2, inBackground: true });
            }
            else if (this.tab.url === url2) {
              mod.destroy();
              worker1.tab.close(function() {
                worker1.destroy();
                worker.tab.close(function() {
                  worker.destroy();
                  done();
                });
              });
            }
          }
        });
      });
    }
  });

  tabs.open(url1);
};

exports.testAutomaticDestroy = function(assert, done) {
  let loader = Loader(module);

  let pageMod = loader.require("sdk/page-mod").PageMod({
    include: "about:*",
    contentScriptWhen: "start",
    onAttach: function(w) {
      assert.fail("Page-mod should have been detroyed during module unload");
    }
  });

  // Unload the page-mod module so that our page mod is destroyed
  loader.unload();

  // Then create a second tab to ensure that it is correctly destroyed
  let tabs = require("sdk/tabs");
  tabs.open({
    url: "about:",
    onReady: function onReady(tab) {
      assert.pass("check automatic destroy");
      tab.close(done);
    }
  });
};

exports.testAttachToTabsOnly = function(assert, done) {
  let { PageMod } = require('sdk/page-mod');
  let openedTab = null; // Tab opened in openTabWithIframe()
  let workerCount = 0;

  let mod = PageMod({
    include: 'data:text/html*',
    contentScriptWhen: 'start',
    contentScript: '',
    onAttach: function onAttach(worker) {
      if (worker.tab === openedTab) {
        if (++workerCount == 3) {
          assert.pass('Succesfully applied to tab documents and its iframe');
          worker.destroy();
          mod.destroy();
          openedTab.close(done);
        }
      }
      else {
        assert.fail('page-mod attached to a non-tab document');
      }
    }
  });

  function openHiddenFrame() {
<<<<<<< HEAD
    assert.pass('Open iframe in hidden window');
=======
>>>>>>> 2bcae058
    let hiddenFrames = require('sdk/frame/hidden-frame');
    let hiddenFrame = hiddenFrames.add(hiddenFrames.HiddenFrame({
      onReady: function () {
        let element = this.element;
        element.addEventListener('DOMContentLoaded', function onload() {
          element.removeEventListener('DOMContentLoaded', onload, false);
          hiddenFrames.remove(hiddenFrame);

          if (!xulApp.is("Fennec")) {
            openToplevelWindow();
          }
          else {
            openBrowserIframe();
          }
        }, false);
        element.setAttribute('src', 'data:text/html;charset=utf-8,foo');
      }
    }));
  }

  function openToplevelWindow() {
<<<<<<< HEAD
    assert.pass('Open toplevel window');
=======
>>>>>>> 2bcae058
    let win = open('data:text/html;charset=utf-8,bar');
    win.addEventListener('DOMContentLoaded', function onload() {
      win.removeEventListener('DOMContentLoaded', onload, false);
      win.close();
      openBrowserIframe();
    }, false);
  }

  function openBrowserIframe() {
<<<<<<< HEAD
    assert.pass('Open iframe in browser window');
=======
>>>>>>> 2bcae058
    let window = require('sdk/deprecated/window-utils').activeBrowserWindow;
    let document = window.document;
    let iframe = document.createElement('iframe');
    iframe.setAttribute('type', 'content');
    iframe.setAttribute('src', 'data:text/html;charset=utf-8,foobar');
    iframe.addEventListener('DOMContentLoaded', function onload() {
      iframe.removeEventListener('DOMContentLoaded', onload, false);
      iframe.parentNode.removeChild(iframe);
      openTabWithIframes();
    }, false);
    document.documentElement.appendChild(iframe);
  }

  // Only these three documents will be accepted by the page-mod
  function openTabWithIframes() {
<<<<<<< HEAD
    assert.pass('Open iframes in a tab');
=======
>>>>>>> 2bcae058
    let subContent = '<iframe src="data:text/html;charset=utf-8,sub frame" />'
    let content = '<iframe src="data:text/html;charset=utf-8,' +
                  encodeURIComponent(subContent) + '" />';
    require('sdk/tabs').open({
      url: 'data:text/html;charset=utf-8,' + encodeURIComponent(content),
      onOpen: function onOpen(tab) {
        openedTab = tab;
      }
    });
  }

  openHiddenFrame();
};

exports['test111 attachTo [top]'] = function(assert, done) {
  let { PageMod } = require('sdk/page-mod');

  let subContent = '<iframe src="data:text/html;charset=utf-8,sub frame" />'
  let content = '<iframe src="data:text/html;charset=utf-8,' +
                encodeURIComponent(subContent) + '" />';
  let topDocumentURL = 'data:text/html;charset=utf-8,' + encodeURIComponent(content)

  let workerCount = 0;

  let mod = PageMod({
    include: 'data:text/html*',
    contentScriptWhen: 'start',
    contentScript: 'self.postMessage(document.location.href);',
    attachTo: ['top'],
    onAttach: function onAttach(worker) {
      if (++workerCount == 1) {
        worker.on('message', function (href) {
          assert.equal(href, topDocumentURL,
                           "worker on top level document only");
          let tab = worker.tab;
          worker.destroy();
          mod.destroy();
          tab.close(done);
        });
      }
      else {
        assert.fail('page-mod attached to a non-top document');
      }
    }
  });

  require('sdk/tabs').open(topDocumentURL);
};

exports['test111 attachTo [frame]'] = function(assert, done) {
  let { PageMod } = require('sdk/page-mod');

  let subFrameURL = 'data:text/html;charset=utf-8,subframe';
  let subContent = '<iframe src="' + subFrameURL + '" />';
  let frameURL = 'data:text/html;charset=utf-8,' + encodeURIComponent(subContent);
  let content = '<iframe src="' + frameURL + '" />';
  let topDocumentURL = 'data:text/html;charset=utf-8,' + encodeURIComponent(content)

  let workerCount = 0, messageCount = 0;

  function onMessage(href) {
    if (href == frameURL)
      assert.pass("worker on first frame");
    else if (href == subFrameURL)
      assert.pass("worker on second frame");
    else
      assert.fail("worker on unexpected document: " + href);
    this.destroy();
    if (++messageCount == 2) {
      mod.destroy();
      require('sdk/tabs').activeTab.close(done);
    }
  }
  let mod = PageMod({
    include: 'data:text/html*',
    contentScriptWhen: 'start',
    contentScript: 'self.postMessage(document.location.href);',
    attachTo: ['frame'],
    onAttach: function onAttach(worker) {
      if (++workerCount <= 2) {
        worker.on('message', onMessage);
      }
      else {
        assert.fail('page-mod attached to a non-frame document');
      }
    }
  });

  require('sdk/tabs').open(topDocumentURL);
};

exports.testContentScriptOptionsOption = function(assert, done) {
  let callbackDone = null;
  testPageMod(assert, done, "about:", [{
      include: "about:*",
      contentScript: "self.postMessage( [typeof self.options.d, self.options] );",
      contentScriptWhen: "end",
      contentScriptOptions: {a: true, b: [1,2,3], c: "string", d: function(){ return 'test'}},
      onAttach: function(worker) {
        worker.on('message', function(msg) {
          assert.equal( msg[0], 'undefined', 'functions are stripped from contentScriptOptions' );
          assert.equal( typeof msg[1], 'object', 'object as contentScriptOptions' );
          assert.equal( msg[1].a, true, 'boolean in contentScriptOptions' );
          assert.equal( msg[1].b.join(), '1,2,3', 'array and numbers in contentScriptOptions' );
          assert.equal( msg[1].c, 'string', 'string in contentScriptOptions' );
          callbackDone();
        });
      }
    }],
    function(win, done) {
      callbackDone = done;
    }
  );
};

exports.testPageModCss = function(assert, done) {
  let [pageMod] = testPageMod(assert, done,
    'data:text/html;charset=utf-8,<div style="background: silver">css test</div>', [{
      include: ["*", "data:*"],
      contentStyle: "div { height: 100px; }",
      contentStyleFile: data.url("pagemod-css-include-file.css")
    }],
    function(win, done) {
      let div = win.document.querySelector("div");
      assert.equal(
        div.clientHeight,
        100,
        "PageMod contentStyle worked"
      );
      assert.equal(
       div.offsetHeight,
        120,
        "PageMod contentStyleFile worked"
      );
      done();
    }
  );
};

exports.testPageModCssList = function(assert, done) {
  let [pageMod] = testPageMod(assert, done,
    'data:text/html;charset=utf-8,<div style="width:320px; max-width: 480px!important">css test</div>', [{
      include: "data:*",
      contentStyleFile: [
        // Highlight evaluation order in this list
        "data:text/css;charset=utf-8,div { border: 1px solid black; }",
        "data:text/css;charset=utf-8,div { border: 10px solid black; }",
        // Highlight evaluation order between contentStylesheet & contentStylesheetFile
        "data:text/css;charset=utf-8s,div { height: 1000px; }",
        // Highlight precedence between the author and user style sheet
        "data:text/css;charset=utf-8,div { width: 200px; max-width: 640px!important}",
      ],
      contentStyle: [
        "div { height: 10px; }",
        "div { height: 100px; }"
      ]
    }],
    function(win, done) {
      let div = win.document.querySelector("div"),
          style = win.getComputedStyle(div);

      assert.equal(
       div.clientHeight,
        100,
        "PageMod contentStyle list works and is evaluated after contentStyleFile"
      );

      assert.equal(
        div.offsetHeight,
        120,
        "PageMod contentStyleFile list works"
      );

      assert.equal(
        style.width,
        "320px",
        "PageMod add-on author/page author style sheet precedence works"
      );

      assert.equal(
        style.maxWidth,
        "480px",
        "PageMod add-on author/page author style sheet precedence with !important works"
      );

      done();
    }
  );
};

exports.testPageModCssDestroy = function(assert, done) {
  let [pageMod] = testPageMod(assert, done,
    'data:text/html;charset=utf-8,<div style="width:200px">css test</div>', [{
      include: "data:*",
      contentStyle: "div { width: 100px!important; }"
    }],

    function(win, done) {
      let div = win.document.querySelector("div"),
          style = win.getComputedStyle(div);

      assert.equal(
        style.width,
        "100px",
        "PageMod contentStyle worked"
      );

      pageMod.destroy();
      assert.equal(
        style.width,
        "200px",
        "PageMod contentStyle is removed after destroy"
      );

      done();

    }
  );
};

exports.testPageModCssAutomaticDestroy = function(assert, done) {
  let loader = Loader(module);

  let pageMod = loader.require("sdk/page-mod").PageMod({
    include: "data:*",
    contentStyle: "div { width: 100px!important; }"
  });

  tabs.open({
    url: "data:text/html;charset=utf-8,<div style='width:200px'>css test</div>",

    onReady: function onReady(tab) {
      let browserWindow = getMostRecentBrowserWindow();
      let win = getTabContentWindow(getActiveTab(browserWindow));

      let div = win.document.querySelector("div");
      let style = win.getComputedStyle(div);

      assert.equal(
        style.width,
        "100px",
        "PageMod contentStyle worked"
      );

      loader.unload();

      assert.equal(
        style.width,
        "200px",
        "PageMod contentStyle is removed after loader's unload"
      );

      tab.close(done);
    }
  });
};


exports.testPageModTimeout = function(assert, done) {
  let tab = null
  let loader = Loader(module);
  let { PageMod } = loader.require("sdk/page-mod");

  let mod = PageMod({
    include: "data:*",
    contentScript: Isolate(function() {
      var id = setTimeout(function() {
        self.port.emit("fired", id)
      }, 10)
      self.port.emit("scheduled", id);
    }),
    onAttach: function(worker) {
      worker.port.on("scheduled", function(id) {
        assert.pass("timer was scheduled")
        worker.port.on("fired", function(data) {
          assert.equal(id, data, "timer was fired")
          tab.close(function() {
            worker.destroy()
            loader.unload()
            done()
          });
        })
      })
    }
  });

  tabs.open({
    url: "data:text/html;charset=utf-8,timeout",
    onReady: function($) { tab = $ }
  })
}


exports.testPageModcancelTimeout = function(assert, done) {
  let tab = null
  let loader = Loader(module);
  let { PageMod } = loader.require("sdk/page-mod");

  let mod = PageMod({
    include: "data:*",
    contentScript: Isolate(function() {
      var id1 = setTimeout(function() {
        self.port.emit("failed")
      }, 10)
      var id2 = setTimeout(function() {
        self.port.emit("timeout")
      }, 100)
      clearTimeout(id1)
    }),
    onAttach: function(worker) {
      worker.port.on("failed", function() {
        assert.fail("cancelled timeout fired")
      })
      worker.port.on("timeout", function(id) {
        assert.pass("timer was scheduled")
        tab.close(function() {
          worker.destroy();
          mod.destroy();
          loader.unload();
          done();
        });
      })
    }
  });

  tabs.open({
    url: "data:text/html;charset=utf-8,cancell timeout",
    onReady: function($) { tab = $ }
  })
}

exports.testExistingOnFrames = function(assert, done) {
  let subFrameURL = 'data:text/html;charset=utf-8,testExistingOnFrames-sub-frame';
  let subIFrame = '<iframe src="' + subFrameURL + '" />'
  let iFrameURL = 'data:text/html;charset=utf-8,' + encodeURIComponent(subIFrame)
  let iFrame = '<iframe src="' + iFrameURL + '" />';
  let url = 'data:text/html;charset=utf-8,' + encodeURIComponent(iFrame);

  // we want all urls related to the test here, and not just the iframe urls
  // because we need to fail if the test is applied to the top window url.
  let urls = [url, iFrameURL, subFrameURL];

  let counter = 0;
  let tab = openTab(getMostRecentBrowserWindow(), url);
  let window = getTabContentWindow(tab);

  function wait4Iframes() {
    if (window.document.readyState != "complete" ||
        getFrames(window).length != 2) {
      return;
    }

    let pagemodOnExisting = PageMod({
      include: ["*", "data:*"],
      attachTo: ["existing", "frame"],
      contentScriptWhen: 'ready',
      onAttach: function(worker) {
        // need to ignore urls that are not part of the test, because other
        // tests are not closing their tabs when they complete..
        if (urls.indexOf(worker.url) == -1)
          return;

        assert.notEqual(url,
                            worker.url,
                            'worker should not be attached to the top window');

        if (++counter < 2) {
          // we can rely on this order in this case because we are sure that
          // the frames being tested have completely loaded
          assert.equal(iFrameURL, worker.url, '1st attach is for top frame');
        }
        else if (counter > 2) {
          assert.fail('applied page mod too many times');
        }
        else {
          assert.equal(subFrameURL, worker.url, '2nd attach is for sub frame');
          // need timeout because onAttach is called before the constructor returns
          setTimeout(function() {
            pagemodOnExisting.destroy();
            pagemodOffExisting.destroy();
            closeTab(tab);
            done();
          }, 0);
        }
      }
    });

    let pagemodOffExisting = PageMod({
      include: ["*", "data:*"],
      attachTo: ["frame"],
      contentScriptWhen: 'ready',
      onAttach: function(mod) {
        assert.fail('pagemodOffExisting page-mod should not have been attached');
      }
    });
  }

  window.addEventListener("load", wait4Iframes, false);
};

exports.testIFramePostMessage = function(assert, done) {
  let count = 0;

  tabs.open({
    url: data.url("test-iframe.html"),
    onReady: function(tab) {
      var worker = tab.attach({
        contentScriptFile: data.url('test-iframe.js'),
        contentScript: 'var iframePath = \'' + data.url('test-iframe-postmessage.html') + '\'',
        onMessage: function(msg) {
          assert.equal(++count, 1);
          assert.equal(msg.first, 'a string');
          assert.ok(msg.second[1], "array");
          assert.equal(typeof msg.third, 'object');

          worker.destroy();
          tab.close(done);
        }
      });
    }
  });
};

exports.testEvents = function(assert, done) {
  let content = "<script>\n new " + function DocumentScope() {
    window.addEventListener("ContentScriptEvent", function () {
      window.receivedEvent = true;
    }, false);
  } + "\n</script>";
  let url = "data:text/html;charset=utf-8," + encodeURIComponent(content);
  testPageMod(assert, done, url, [{
      include: "data:*",
      contentScript: 'new ' + function WorkerScope() {
        let evt = document.createEvent("Event");
        evt.initEvent("ContentScriptEvent", true, true);
        document.body.dispatchEvent(evt);
      }
    }],
    function(win, done) {
      assert.ok(
        win.receivedEvent,
        "Content script sent an event and document received it"
      );
      done();
    }
  );
};

exports["test page-mod on private tab"] = function (assert, done) {
  let fail = assert.fail.bind(assert);

  let privateUri = "data:text/html;charset=utf-8," +
                   "<iframe src=\"data:text/html;charset=utf-8,frame\" />";
  let nonPrivateUri = "data:text/html;charset=utf-8,non-private";

  let pageMod = new PageMod({
    include: "data:*",
    onAttach: function(worker) {
      if (isTabPBSupported || isWindowPBSupported) {
        // When PB isn't supported, the page-mod will apply to all document
        // as all of them will be non-private
        assert.equal(worker.tab.url,
                         nonPrivateUri,
                         "page-mod should only attach to the non-private tab");
      }

      assert.ok(!isPrivate(worker),
                  "The worker is really non-private");
      assert.ok(!isPrivate(worker.tab),
                  "The document is really non-private");
      pageMod.destroy();

      page1.close().
        then(page2.close).
        then(done, fail);
    }
  });

  let page1, page2;
  page1 = openWebpage(privateUri, true);
  page1.ready.then(function() {
    page2 = openWebpage(nonPrivateUri, false);
  }, fail);
}

exports["test page-mod on private tab in global pb"] = function (assert, done) {
  if (!isGlobalPBSupported) {
    assert.pass();
    return done();
  }

  let privateUri = "data:text/html;charset=utf-8," +
                   "<iframe%20src=\"data:text/html;charset=utf-8,frame\"/>";

  let pageMod = new PageMod({
    include: privateUri,
    onAttach: function(worker) {
      assert.equal(worker.tab.url,
                       privateUri,
                       "page-mod should attach");
      assert.equal(isPrivateBrowsingSupported,
                       false,
                       "private browsing is not supported");
      assert.ok(isPrivate(worker),
                  "The worker is really non-private");
      assert.ok(isPrivate(worker.tab),
                  "The document is really non-private");
      pageMod.destroy();

      worker.tab.close(function() {
        pb.once('stop', function() {
          assert.pass('global pb stop');
          done();
        });
        pb.deactivate();
      });
    }
  });

  let page1;
  pb.once('start', function() {
    assert.pass('global pb start');
    tabs.open({ url: privateUri });
  });
  pb.activate();
}

// Bug 699450: Calling worker.tab.close() should not lead to exception
exports.testWorkerTabClose = function(assert, done) {
  let callbackDone;
  testPageMod(assert, done, "about:", [{
      include: "about:",
      contentScript: '',
      onAttach: function(worker) {
<<<<<<< HEAD
        assert.pass("The page-mod was attached");

=======
>>>>>>> 2bcae058
        worker.tab.close(function () {
          // On Fennec, tab is completely destroyed right after close event is
          // dispatch, so we need to wait for the next event loop cycle to
          // check for tab nulliness.
          setTimeout(function () {
            assert.ok(!worker.tab,
                        "worker.tab should be null right after tab.close()");
            callbackDone();
          }, 0);
        });
      }
    }],
    function(win, done) {
      callbackDone = done;
    }
  );
};

exports.testDebugMetadata = function(assert, done) {
  let dbg = new Debugger;
  let globalDebuggees = [];
  dbg.onNewGlobalObject = function(global) {
    globalDebuggees.push(global);
  }

  let mods = testPageMod(assert, done, "about:", [{
      include: "about:",
      contentScriptWhen: "start",
      contentScript: "null;",
    }], function(win, done) {
      assert.ok(globalDebuggees.some(function(global) {
        try {
          let metadata = Cu.getSandboxMetadata(global.unsafeDereference());
          return metadata && metadata.addonID && metadata.SDKContentScript &&
                 metadata['inner-window-id'] == getInnerId(win);
        } catch(e) {
          // Some of the globals might not be Sandbox instances and thus
          // will cause getSandboxMetadata to fail.
          return false;
        }
      }), "one of the globals is a content script");
      done();
    }
  );
};

exports.testDevToolsExtensionsGetContentGlobals = function(assert, done) {
  let mods = testPageMod(assert, done, "about:", [{
      include: "about:",
      contentScriptWhen: "start",
      contentScript: "null;",
    }], function(win, done) {
      assert.equal(gDevToolsExtensions.getContentGlobals({ 'inner-window-id': getInnerId(win) }).length, 1);
      done();
    }
  );
};

exports.testDetachOnDestroy = function(assert, done) {
  let tab;
  const TEST_URL = 'data:text/html;charset=utf-8,detach';
  const loader = Loader(module);
  const { PageMod } = loader.require('sdk/page-mod');

  let mod1 = PageMod({
    include: TEST_URL,
    contentScript: Isolate(function() {
      self.port.on('detach', function(reason) {
        window.document.body.innerHTML += '!' + reason;
      });
    }),
    onAttach: worker => {
      assert.pass('attach[1] happened');

      worker.on('detach', _ => setTimeout(_ => {
        assert.pass('detach happened');

        let mod2 = PageMod({
          attachTo: [ 'existing', 'top' ],
          include: TEST_URL,
          contentScript: Isolate(function() {
            self.port.on('test', _ => {
              self.port.emit('result', { result: window.document.body.innerHTML});
            });
          }),
          onAttach: worker => {
            assert.pass('attach[2] happened');
            worker.port.once('result', ({ result }) => {
              assert.equal(result, 'detach!', 'the body.innerHTML is as expected');
              mod1.destroy();
              mod2.destroy();
              loader.unload();
              tab.close(done);
            });
            worker.port.emit('test');
          }
        });
      }));

      worker.destroy();
    }
  });

  tabs.open({
    url: TEST_URL,
    onOpen: t => tab = t
  })
}

exports.testDetachOnUnload = function(assert, done) {
  let tab;
  const TEST_URL = 'data:text/html;charset=utf-8,detach';
  const loader = Loader(module);
  const { PageMod } = loader.require('sdk/page-mod');

  let mod1 = PageMod({
    include: TEST_URL,
    contentScript: Isolate(function() {
      self.port.on('detach', function(reason) {
        window.document.body.innerHTML += '!' + reason;
      });
    }),
    onAttach: worker => {
      assert.pass('attach[1] happened');

      worker.on('detach', _ => setTimeout(_ => {
        assert.pass('detach happened');

        let mod2 = require('sdk/page-mod').PageMod({
          attachTo: [ 'existing', 'top' ],
          include: TEST_URL,
          contentScript: Isolate(function() {
            self.port.on('test', _ => {
              self.port.emit('result', { result: window.document.body.innerHTML});
            });
          }),
          onAttach: worker => {
            assert.pass('attach[2] happened');
            worker.port.once('result', ({ result }) => {
              assert.equal(result, 'detach!shutdown', 'the body.innerHTML is as expected');
              mod2.destroy();
              tab.close(done);
            });
            worker.port.emit('test');
          }
        });
      }));

      loader.unload('shutdown');
    }
  });

  tabs.open({
    url: TEST_URL,
    onOpen: t => tab = t
  })
}

require('sdk/test').run(exports);<|MERGE_RESOLUTION|>--- conflicted
+++ resolved
@@ -532,7 +532,7 @@
   handleReadyState(url, 'start', {
     onLoading: (tab) => {
       assert.pass("PageMod is attached while document is loading");
-      if (++count === 3) 
+      if (++count === 3)
         tab.close(done);
     },
     onInteractive: () => assert.fail("onInteractive should not be called with 'start'."),
@@ -542,7 +542,7 @@
   handleReadyState(url, 'ready', {
     onInteractive: (tab) => {
       assert.pass("PageMod is attached while document is interactive");
-      if (++count === 3) 
+      if (++count === 3)
         tab.close(done);
     },
     onLoading: () => assert.fail("onLoading should not be called with 'ready'."),
@@ -552,7 +552,7 @@
   handleReadyState(url, 'end', {
     onComplete: (tab) => {
       assert.pass("PageMod is attached when document is complete");
-      if (++count === 3) 
+      if (++count === 3)
         tab.close(done);
     },
     onLoading: () => assert.fail("onLoading should not be called with 'end'."),
@@ -575,7 +575,7 @@
       handleReadyState(url, 'start', {
         onLoading: () => {
           assert.pass("PageMod is attached while document is loading");
-          if (++count === 3) 
+          if (++count === 3)
             tab.close(done);
         },
         onInteractive: () => assert.fail("onInteractive should not be called with 'start'."),
@@ -585,7 +585,7 @@
       handleReadyState(url, 'ready', {
         onInteractive: () => {
           assert.pass("PageMod is attached while document is interactive");
-          if (++count === 3) 
+          if (++count === 3)
             tab.close(done);
         },
         onLoading: () => assert.fail("onLoading should not be called with 'ready'."),
@@ -595,7 +595,7 @@
       handleReadyState(url, 'end', {
         onComplete: () => {
           assert.pass("PageMod is attached when document is complete");
-          if (++count === 3) 
+          if (++count === 3)
             tab.close(done);
         },
         onLoading: () => assert.fail("onLoading should not be called with 'end'."),
@@ -619,7 +619,7 @@
       handleReadyState(url, 'start', {
         onInteractive: () => {
           assert.pass("PageMod is attached while document is interactive");
-          if (++count === 3) 
+          if (++count === 3)
             tab.close(done);
         },
         onLoading: () => assert.fail("onLoading should not be called with 'start'."),
@@ -629,7 +629,7 @@
       handleReadyState(url, 'ready', {
         onInteractive: () => {
           assert.pass("PageMod is attached while document is interactive");
-          if (++count === 3) 
+          if (++count === 3)
             tab.close(done);
         },
         onLoading: () => assert.fail("onLoading should not be called with 'ready'."),
@@ -639,7 +639,7 @@
       handleReadyState(url, 'end', {
         onComplete: () => {
           assert.pass("PageMod is attached when document is complete");
-          if (++count === 3) 
+          if (++count === 3)
             tab.close(done);
         },
         onLoading: () => assert.fail("onLoading should not be called with 'end'."),
@@ -663,7 +663,7 @@
       handleReadyState(url, 'start', {
         onComplete: () => {
           assert.pass("PageMod is attached when document is complete");
-          if (++count === 3) 
+          if (++count === 3)
             tab.close(done);
         },
         onLoading: () => assert.fail("onLoading should not be called with 'start'."),
@@ -673,7 +673,7 @@
       handleReadyState(url, 'ready', {
         onComplete: () => {
           assert.pass("PageMod is attached when document is complete");
-          if (++count === 3) 
+          if (++count === 3)
             tab.close(done);
         },
         onLoading: () => assert.fail("onLoading should not be called with 'ready'."),
@@ -683,7 +683,7 @@
       handleReadyState(url, 'end', {
         onComplete: () => {
           assert.pass("PageMod is attached when document is complete");
-          if (++count === 3) 
+          if (++count === 3)
             tab.close(done);
         },
         onLoading: () => assert.fail("onLoading should not be called with 'end'."),
@@ -788,10 +788,7 @@
   });
 
   function openHiddenFrame() {
-<<<<<<< HEAD
     assert.pass('Open iframe in hidden window');
-=======
->>>>>>> 2bcae058
     let hiddenFrames = require('sdk/frame/hidden-frame');
     let hiddenFrame = hiddenFrames.add(hiddenFrames.HiddenFrame({
       onReady: function () {
@@ -813,10 +810,7 @@
   }
 
   function openToplevelWindow() {
-<<<<<<< HEAD
     assert.pass('Open toplevel window');
-=======
->>>>>>> 2bcae058
     let win = open('data:text/html;charset=utf-8,bar');
     win.addEventListener('DOMContentLoaded', function onload() {
       win.removeEventListener('DOMContentLoaded', onload, false);
@@ -826,10 +820,7 @@
   }
 
   function openBrowserIframe() {
-<<<<<<< HEAD
     assert.pass('Open iframe in browser window');
-=======
->>>>>>> 2bcae058
     let window = require('sdk/deprecated/window-utils').activeBrowserWindow;
     let document = window.document;
     let iframe = document.createElement('iframe');
@@ -845,10 +836,7 @@
 
   // Only these three documents will be accepted by the page-mod
   function openTabWithIframes() {
-<<<<<<< HEAD
     assert.pass('Open iframes in a tab');
-=======
->>>>>>> 2bcae058
     let subContent = '<iframe src="data:text/html;charset=utf-8,sub frame" />'
     let content = '<iframe src="data:text/html;charset=utf-8,' +
                   encodeURIComponent(subContent) + '" />';
@@ -1383,11 +1371,8 @@
       include: "about:",
       contentScript: '',
       onAttach: function(worker) {
-<<<<<<< HEAD
         assert.pass("The page-mod was attached");
 
-=======
->>>>>>> 2bcae058
         worker.tab.close(function () {
           // On Fennec, tab is completely destroyed right after close event is
           // dispatch, so we need to wait for the next event loop cycle to
