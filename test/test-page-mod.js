/* This Source Code Form is subject to the terms of the Mozilla Public
 * License, v. 2.0. If a copy of the MPL was not distributed with this
 * file, You can obtain one at http://mozilla.org/MPL/2.0/. */
"use strict";

var pageMod = require("sdk/page-mod");
var testPageMod = require("./pagemod-test-helpers").testPageMod;
const { Loader } = require('sdk/test/loader');
const tabs = require("sdk/tabs");
const timer = require("sdk/timers");
const { Cc, Ci } = require("chrome");
const { open, getFrames, getMostRecentBrowserWindow } = require('sdk/window/utils');
const windowUtils = require('sdk/deprecated/window-utils');
const { getTabContentWindow, getActiveTab, openTab, closeTab } = require('sdk/tabs/utils');
const { data } = require('self');

/* XXX This can be used to delay closing the test Firefox instance for interactive
 * testing or visual inspection. This test is registered first so that it runs
 * the last. */
exports.delay = function(test) {
  if (false) {
    test.waitUntilDone(60000);
    timer.setTimeout(function() {test.done();}, 4000);
  } else
    test.pass();
}

function Isolate(worker) {
  return "(" + worker + ")()";
}

/* Tests for the PageMod APIs */

exports.testPageMod1 = function(test) {
  let mods = testPageMod(test, "about:", [{
      include: /about:/,
      contentScriptWhen: 'end',
      contentScript: 'new ' + function WorkerScope() {
        window.document.body.setAttribute("JEP-107", "worked");
      },
      onAttach: function() {
        test.assertEqual(this, mods[0], "The 'this' object is the page mod.");
      }
    }],
    function(win, done) {
      test.assertEqual(
        win.document.body.getAttribute("JEP-107"),
        "worked",
        "PageMod.onReady test"
      );
      done();
    }
  );
};

exports.testPageMod2 = function(test) {
  testPageMod(test, "about:", [{
      include: "about:*",
      contentScript: [
        'new ' + function contentScript() {
          window.AUQLUE = function() { return 42; }
          try {
            window.AUQLUE()
          }
          catch(e) {
            throw new Error("PageMod scripts executed in order");
          }
          document.documentElement.setAttribute("first", "true");
        },
        'new ' + function contentScript() {
          document.documentElement.setAttribute("second", "true");
        }
      ]
    }], function(win, done) {
      test.assertEqual(win.document.documentElement.getAttribute("first"),
                       "true",
                       "PageMod test #2: first script has run");
      test.assertEqual(win.document.documentElement.getAttribute("second"),
                       "true",
                       "PageMod test #2: second script has run");
      test.assertEqual("AUQLUE" in win, false,
                       "PageMod test #2: scripts get a wrapped window");
      done();
    });
};

exports.testPageModIncludes = function(test) {
  var asserts = [];
  function createPageModTest(include, expectedMatch) {
    // Create an 'onload' test function...
    asserts.push(function(test, win) {
      var matches = include in win.localStorage;
      test.assert(expectedMatch ? matches : !matches,
                  "'" + include + "' match test, expected: " + expectedMatch);
    });
    // ...and corresponding PageMod options
    return {
      include: include,
      contentScript: 'new ' + function() {
        self.on("message", function(msg) {
          window.localStorage[msg] = true;
        });
      },
      // The testPageMod callback with test assertions is called on 'end',
      // and we want this page mod to be attached before it gets called,
      // so we attach it on 'start'.
      contentScriptWhen: 'start',
      onAttach: function(worker) {
        worker.postMessage(this.include[0]);
      }
    };
  }

  testPageMod(test, "about:buildconfig", [
      createPageModTest("*", false),
      createPageModTest("*.google.com", false),
      createPageModTest("about:*", true),
      createPageModTest("about:", false),
      createPageModTest("about:buildconfig", true)
    ],
    function (win, done) {
      test.waitUntil(function () win.localStorage["about:buildconfig"],
                     "about:buildconfig page-mod to be executed")
          .then(function () {
            asserts.forEach(function(fn) {
              fn(test, win);
            });
            done();
          });
    }
    );
};

exports.testPageModErrorHandling = function(test) {
  test.assertRaises(function() {
      new pageMod.PageMod();
    },
    'pattern is undefined',
    "PageMod() throws when 'include' option is not specified.");
};

/* Tests for internal functions. */
exports.testCommunication1 = function(test) {
  let workerDone = false,
      callbackDone = null;

  testPageMod(test, "about:", [{
      include: "about:*",
      contentScriptWhen: 'end',
      contentScript: 'new ' + function WorkerScope() {
        self.on('message', function(msg) {
          document.body.setAttribute('JEP-107', 'worked');
          self.postMessage(document.body.getAttribute('JEP-107'));
        })
      },
      onAttach: function(worker) {
        worker.on('error', function(e) {
          test.fail('Errors where reported');
        });
        worker.on('message', function(value) {
          test.assertEqual(
            "worked",
            value,
            "test comunication"
          );
          workerDone = true;
          if (callbackDone)
            callbackDone();
        });
        worker.postMessage('do it!')
      }
    }],
    function(win, done) {
      (callbackDone = function() {
        if (workerDone) {
          test.assertEqual(
            'worked',
            win.document.body.getAttribute('JEP-107'),
            'attribute should be modified'
          );
          done();
        }
      })();
    }
  );
};

exports.testCommunication2 = function(test) {
  let callbackDone = null,
      window;

  testPageMod(test, "about:license", [{
      include: "about:*",
      contentScriptWhen: 'start',
      contentScript: 'new ' + function WorkerScope() {
        document.documentElement.setAttribute('AUQLUE', 42);
        window.addEventListener('load', function listener() {
          self.postMessage('onload');
        }, false);
        self.on("message", function() {
          self.postMessage(document.documentElement.getAttribute("test"))
        });
      },
      onAttach: function(worker) {
        worker.on('error', function(e) {
          test.fail('Errors where reported');
        });
        worker.on('message', function(msg) {
          if ('onload' == msg) {
            test.assertEqual(
              '42',
              window.document.documentElement.getAttribute('AUQLUE'),
              'PageMod scripts executed in order'
            );
            window.document.documentElement.setAttribute('test', 'changes in window');
            worker.postMessage('get window.test')
          } else {
            test.assertEqual(
              'changes in window',
              msg,
              'PageMod test #2: second script has run'
            )
            callbackDone();
          }
        });
      }
    }],
    function(win, done) {
      window = win;
      callbackDone = done;
    }
  );
};

exports.testEventEmitter = function(test) {
  let workerDone = false,
      callbackDone = null;

  testPageMod(test, "about:", [{
      include: "about:*",
      contentScript: 'new ' + function WorkerScope() {
        self.port.on('addon-to-content', function(data) {
          self.port.emit('content-to-addon', data);
        });
      },
      onAttach: function(worker) {
        worker.on('error', function(e) {
          test.fail('Errors were reported : '+e);
        });
        worker.port.on('content-to-addon', function(value) {
          test.assertEqual(
            "worked",
            value,
            "EventEmitter API works!"
          );
          if (callbackDone)
            callbackDone();
          else
            workerDone = true;
        });
        worker.port.emit('addon-to-content', 'worked');
      }
    }],
    function(win, done) {
      if (workerDone)
        done();
      else
        callbackDone = done;
    }
  );
};

// Execute two concurrent page mods on same document to ensure that their
// JS contexts are different
exports.testMixedContext = function(test) {
  let doneCallback = null;
  let messages = 0;
  let modObject = {
    include: "data:text/html;charset=utf-8,",
    contentScript: 'new ' + function WorkerScope() {
      // Both scripts will execute this,
      // context is shared if one script see the other one modification.
      let isContextShared = "sharedAttribute" in document;
      self.postMessage(isContextShared);
      document.sharedAttribute = true;
    },
    onAttach: function(w) {
      w.on("message", function (isContextShared) {
        if (isContextShared) {
          test.fail("Page mod contexts are mixed.");
          doneCallback();
        }
        else if (++messages == 2) {
          test.pass("Page mod contexts are different.");
          doneCallback();
        }
      });
    }
  };
  testPageMod(test, "data:text/html;charset=utf-8,", [modObject, modObject],
    function(win, done) {
      doneCallback = done;
    }
  );
};

exports.testHistory = function(test) {
  // We need a valid url in order to have a working History API.
  // (i.e do not work on data: or about: pages)
  // Test bug 679054.
  let url = require("sdk/self").data.url("test-page-mod.html");
  let callbackDone = null;
  testPageMod(test, url, [{
      include: url,
      contentScriptWhen: 'end',
      contentScript: 'new ' + function WorkerScope() {
        history.pushState({}, "", "#");
        history.replaceState({foo: "bar"}, "", "#");
        self.postMessage(history.state);
      },
      onAttach: function(worker) {
        worker.on('message', function (data) {
          test.assertEqual(JSON.stringify(data), JSON.stringify({foo: "bar"}),
                           "History API works!");
          callbackDone();
        });
      }
    }],
    function(win, done) {
      callbackDone = done;
    }
  );
};

exports.testRelatedTab = function(test) {
  test.waitUntilDone();

  let tab;
  let { PageMod } = require("sdk/page-mod");
  let pageMod = new PageMod({
    include: "about:*",
    onAttach: function(worker) {
      test.assertEqual(tab, worker.tab, "Worker.tab is valid");
      pageMod.destroy();
      tab.close();
      test.done();
    }
  });

  tabs.open({
    url: "about:",
    onOpen: function onOpen(t) {
      tab = t;
    }
  });

};

exports.testWorksWithExistingTabs = function(test) {
  test.waitUntilDone();

  let url = "data:text/html;charset=utf-8," + encodeURI("Test unique document");
  let { PageMod } = require("sdk/page-mod");
  tabs.open({
    url: url,
    onReady: function onReady(tab) {
      let pageModOnExisting = new PageMod({
        include: url,
        attachTo: ["existing", "top", "frame"],
        onAttach: function(worker) {
          test.assertEqual(tab, worker.tab, "A worker has been created on this existing tab");

          timer.setTimeout(function() {
            pageModOnExisting.destroy();
            pageModOffExisting.destroy();
            tab.close();
            test.done();
          }, 0);
        }
      });

      let pageModOffExisting = new PageMod({
        include: url,
        onAttach: function(worker) {
          test.fail("pageModOffExisting page-mod should not have attached to anything");
        }
      });
    }
  });
};

exports['test tab worker on message'] = function(test) {
  test.waitUntilDone();

  let { browserWindows } = require("sdk/windows");
  let tabs = require("sdk/tabs");
  let { PageMod } = require("sdk/page-mod");

  let url1 = "data:text/html;charset=utf-8,<title>tab1</title><h1>worker1.tab</h1>";
  let url2 = "data:text/html;charset=utf-8,<title>tab2</title><h1>worker2.tab</h1>";
  let worker1 = null;

  let mod = PageMod({
    include: "data:text/html*",
    contentScriptWhen: "ready",
    contentScript: "self.postMessage('#1');",
    onAttach: function onAttach(worker) {
      worker.on("message", function onMessage() {
        this.tab.attach({
          contentScriptWhen: "ready",
          contentScript: "self.postMessage({ url: window.location.href, title: document.title });",
          onMessage: function onMessage(data) {
            test.assertEqual(this.tab.url, data.url, "location is correct");
            test.assertEqual(this.tab.title, data.title, "title is correct");
            if (this.tab.url === url1) {
              worker1 = this;
              tabs.open({ url: url2, inBackground: true });
            }
            else if (this.tab.url === url2) {
              mod.destroy();
              worker1.tab.close();
              worker1.destroy();
              worker.tab.close();
              worker.destroy();
              test.done();
            }
          }
        });
      });
    }
  });

  tabs.open(url1);
};

exports.testAutomaticDestroy = function(test) {
  test.waitUntilDone();
  let loader = Loader(module);

  let pageMod = loader.require("sdk/page-mod").PageMod({
    include: "about:*",
    contentScriptWhen: "start",
    onAttach: function(w) {
      test.fail("Page-mod should have been detroyed during module unload");
    }
  });

  // Unload the page-mod module so that our page mod is destroyed
  loader.unload();

  // Then create a second tab to ensure that it is correctly destroyed
  let tabs = require("sdk/tabs");
  tabs.open({
    url: "about:",
    onReady: function onReady(tab) {
      test.pass("check automatic destroy");
      tab.close();
      test.done();
    }
  });

}

exports['test attachment to tabs only'] = function(test) {
  test.waitUntilDone();

  let { PageMod } = require('sdk/page-mod');
  let openedTab = null; // Tab opened in openTabWithIframe()
  let workerCount = 0;

  let mod = PageMod({
    include: 'data:text/html*',
    contentScriptWhen: 'start',
    contentScript: '',
    onAttach: function onAttach(worker) {
      if (worker.tab === openedTab) {
        if (++workerCount == 3) {
          test.pass('Succesfully applied to tab documents and its iframe');
          worker.destroy();
          mod.destroy();
          test.done();
        }
      }
      else {
        test.fail('page-mod attached to a non-tab document');
      }
    }
  });

  function openHiddenFrame() {
    console.info('Open iframe in hidden window');
    let hiddenFrames = require('sdk/frame/hidden-frame');
    let hiddenFrame = hiddenFrames.add(hiddenFrames.HiddenFrame({
      onReady: function () {
        let element = this.element;
        element.addEventListener('DOMContentLoaded', function onload() {
          element.removeEventListener('DOMContentLoaded', onload, false);
          hiddenFrames.remove(hiddenFrame);
          openToplevelWindow();
        }, false);
        element.setAttribute('src', 'data:text/html;charset=utf-8,foo');
      }
    }));
  }

  function openToplevelWindow() {
    console.info('Open toplevel window');
    let win = open('data:text/html;charset=utf-8,bar');
    win.addEventListener('DOMContentLoaded', function onload() {
      win.removeEventListener('DOMContentLoaded', onload, false);
      win.close();
      openBrowserIframe();
    }, false);
  }

  function openBrowserIframe() {
    console.info('Open iframe in browser window');
    let window = require('sdk/deprecated/window-utils').activeBrowserWindow;
    let document = window.document;
    let iframe = document.createElement('iframe');
    iframe.setAttribute('type', 'content');
    iframe.setAttribute('src', 'data:text/html;charset=utf-8,foobar');
    iframe.addEventListener('DOMContentLoaded', function onload() {
      iframe.removeEventListener('DOMContentLoaded', onload, false);
      iframe.parentNode.removeChild(iframe);
      openTabWithIframes();
    }, false);
    document.documentElement.appendChild(iframe);
  }

  // Only these three documents will be accepted by the page-mod
  function openTabWithIframes() {
    console.info('Open iframes in a tab');
    let subContent = '<iframe src="data:text/html;charset=utf-8,sub frame" />'
    let content = '<iframe src="data:text/html,' +
                  encodeURIComponent(subContent) + '" />';
    require('sdk/tabs').open({
      url: 'data:text/html;charset=utf-8,' + encodeURIComponent(content),
      onOpen: function onOpen(tab) {
        openedTab = tab;
      }
    });
  }

  openHiddenFrame();
};

exports['test111 attachTo [top]'] = function(test) {
  test.waitUntilDone();

  let { PageMod } = require('sdk/page-mod');

  let subContent = '<iframe src="data:text/html;charset=utf-8,sub frame" />'
  let content = '<iframe src="data:text/html;charset=utf-8,' +
                encodeURIComponent(subContent) + '" />';
  let topDocumentURL = 'data:text/html;charset=utf-8,' + encodeURIComponent(content)

  let workerCount = 0;

  let mod = PageMod({
    include: 'data:text/html*',
    contentScriptWhen: 'start',
    contentScript: 'self.postMessage(document.location.href);',
    attachTo: ['top'],
    onAttach: function onAttach(worker) {
      if (++workerCount == 1) {
        worker.on('message', function (href) {
          test.assertEqual(href, topDocumentURL,
                           "worker on top level document only");
          worker.destroy();
          mod.destroy();
          test.done();
        });
      }
      else {
        test.fail('page-mod attached to a non-top document');
      }
    }
  });

  require('sdk/tabs').open(topDocumentURL);
};

exports['test111 attachTo [frame]'] = function(test) {
  test.waitUntilDone();

  let { PageMod } = require('sdk/page-mod');

  let subFrameURL = 'data:text/html;charset=utf-8,subframe';
  let subContent = '<iframe src="' + subFrameURL + '" />';
  let frameURL = 'data:text/html;charset=utf-8,' + encodeURIComponent(subContent);
  let content = '<iframe src="' + frameURL + '" />';
  let topDocumentURL = 'data:text/html;charset=utf-8,' + encodeURIComponent(content)

  let workerCount = 0, messageCount = 0;

  function onMessage(href) {
    if (href == frameURL)
      test.pass("worker on first frame");
    else if (href == subFrameURL)
      test.pass("worker on second frame");
    else
      test.fail("worker on unexpected document: " + href);
    this.destroy();
    if (++messageCount == 2) {
      mod.destroy();
      test.done();
    }
  }
  let mod = PageMod({
    include: 'data:text/html*',
    contentScriptWhen: 'start',
    contentScript: 'self.postMessage(document.location.href);',
    attachTo: ['frame'],
    onAttach: function onAttach(worker) {
      if (++workerCount <= 2) {
        worker.on('message', onMessage);
      }
      else {
        test.fail('page-mod attached to a non-frame document');
      }
    }
  });

  require('sdk/tabs').open(topDocumentURL);
};

exports.testContentScriptOptionsOption = function(test) {
  test.waitUntilDone();

  let callbackDone = null;
  testPageMod(test, "about:", [{
      include: "about:*",
      contentScript: "self.postMessage( [typeof self.options.d, self.options] );",
      contentScriptWhen: "end",
      contentScriptOptions: {a: true, b: [1,2,3], c: "string", d: function(){ return 'test'}},
      onAttach: function(worker) {
        worker.on('message', function(msg) {
          test.assertEqual( msg[0], 'undefined', 'functions are stripped from contentScriptOptions' );
          test.assertEqual( typeof msg[1], 'object', 'object as contentScriptOptions' );
          test.assertEqual( msg[1].a, true, 'boolean in contentScriptOptions' );
          test.assertEqual( msg[1].b.join(), '1,2,3', 'array and numbers in contentScriptOptions' );
          test.assertEqual( msg[1].c, 'string', 'string in contentScriptOptions' );
          callbackDone();
        });
      }
    }],
    function(win, done) {
      callbackDone = done;
    }
  );
};

exports.testPageModCss = function(test) {
  let [pageMod] = testPageMod(test,
    'data:text/html;charset=utf-8,<div style="background: silver">css test</div>', [{
      include: "data:*",
      contentStyle: "div { height: 100px; }",
      contentStyleFile:
        require("sdk/self").data.url("pagemod-css-include-file.css")
    }],
    function(win, done) {
      let div = win.document.querySelector("div");
      test.assertEqual(
        div.clientHeight,
        100,
        "PageMod contentStyle worked"
      );
      test.assertEqual(
       div.offsetHeight,
        120,
        "PageMod contentStyleFile worked"
      );
      done();
    }
  );
};

exports.testPageModCssList = function(test) {
  let [pageMod] = testPageMod(test,
    'data:text/html;charset=utf-8,<div style="width:320px; max-width: 480px!important">css test</div>', [{
      include: "data:*",
      contentStyleFile: [
        // Highlight evaluation order in this list
        "data:text/css;charset=utf-8,div { border: 1px solid black; }",
        "data:text/css;charset=utf-8,div { border: 10px solid black; }",
        // Highlight evaluation order between contentStylesheet & contentStylesheetFile
        "data:text/cs;charset=utf-8s,div { height: 1000px; }",
        // Highlight precedence between the author and user style sheet
        "data:text/css;charset=utf-8,div { width: 200px; max-width: 640px!important}",
      ],
      contentStyle: [
        "div { height: 10px; }",
        "div { height: 100px; }"
      ]
    }],
    function(win, done) {
      let div = win.document.querySelector("div"),
          style = win.getComputedStyle(div);

      test.assertEqual(
       div.clientHeight,
        100,
        "PageMod contentStyle list works and is evaluated after contentStyleFile"
      );

      test.assertEqual(
        div.offsetHeight,
        120,
        "PageMod contentStyleFile list works"
      );

      test.assertEqual(
        style.width,
        "320px",
        "PageMod author/user style sheet precedence works"
      );

      test.assertEqual(
        style.maxWidth,
        "640px",
        "PageMod author/user style sheet precedence with !important works"
      );

      done();
    }
  );
};

exports.testPageModCssDestroy = function(test) {
  let [pageMod] = testPageMod(test,
    'data:text/html;charset=utf-8,<div style="width:200px">css test</div>', [{
      include: "data:*",
      contentStyle: "div { width: 100px!important; }"
    }],

    function(win, done) {
      let div = win.document.querySelector("div"),
          style = win.getComputedStyle(div);

      test.assertEqual(
        style.width,
        "100px",
        "PageMod contentStyle worked"
      );

      pageMod.destroy();
      test.assertEqual(
        style.width,
        "200px",
        "PageMod contentStyle is removed after destroy"
      );

      done();

    }
  );
};

exports.testPageModCssAutomaticDestroy = function(test) {
  test.waitUntilDone();
  let loader = Loader(module);

  let pageMod = loader.require("page-mod").PageMod({
    include: "data:*",
    contentStyle: "div { width: 100px!important; }"
  });

  tabs.open({
    url: "data:text/html;charset=utf-8,<div style='width:200px'>css test</div>",

    onReady: function onReady(tab) {
      let browserWindow = windowUtils.activeBrowserWindow;
      let win = getTabContentWindow(getActiveTab(browserWindow));

      let div = win.document.querySelector("div"),
          style = win.getComputedStyle(div);

      test.assertEqual(
        style.width,
        "100px",
        "PageMod contentStyle worked"
      );

      loader.unload();

      test.assertEqual(
        style.width,
        "200px",
        "PageMod contentStyle is removed after loader's unload"
      );

      tab.close();
      test.done();
    }
  });
};


exports.testPageModTimeout = function(test) {
  test.waitUntilDone();
  let tab = null
  let loader = Loader(module);
  let { PageMod } = loader.require("page-mod");

  let mod = PageMod({
    include: "data:*",
    contentScript: Isolate(function() {
      var id = setTimeout(function() {
        self.port.emit("fired", id)
      }, 10)
      self.port.emit("scheduled", id);
    }),
    onAttach: function(worker) {
      worker.port.on("scheduled", function(id) {
        test.pass("timer was scheduled")
        worker.port.on("fired", function(data) {
          test.assertEqual(id, data, "timer was fired")
          tab.close()
          worker.destroy()
          loader.unload()
          test.done()
        })
      })
    }
  });

  tabs.open({
    url: "data:text/html;charset=utf-8,timeout",
    onReady: function($) { tab = $ }
  })
}


exports.testPageModcancelTimeout = function(test) {
  test.waitUntilDone();
  let tab = null
  let loader = Loader(module);
  let { PageMod } = loader.require("page-mod");

  let mod = PageMod({
    include: "data:*",
    contentScript: Isolate(function() {
      var id1 = setTimeout(function() {
        self.port.emit("failed")
      }, 10)
      var id2 = setTimeout(function() {
        self.port.emit("timeout")
      }, 100)
      clearTimeout(id1)
    }),
    onAttach: function(worker) {
      worker.port.on("failed", function() {
        test.fail("cancelled timeout fired")
      })
      worker.port.on("timeout", function(id) {
        test.pass("timer was scheduled")
        tab.close();
        worker.destroy();
        mod.destroy();
        loader.unload();
        test.done();
      })
    }
  });

  tabs.open({
    url: "data:text/html;charset=utf-8,cancell timeout",
    onReady: function($) { tab = $ }
  })
}

exports.testExistingOnFrames = function(test) {
  test.waitUntilDone();

  let subFrameURL = 'data:text/html;charset=utf-8,testExistingOnFrames-sub-frame';
  let subIFrame = '<iframe src="' + subFrameURL + '" />'
  let iFrameURL = 'data:text/html;charset=utf-8,' + encodeURIComponent(subIFrame)
  let iFrame = '<iframe src="' + iFrameURL + '" />';
  let url = 'data:text/html;charset=utf-8,' + encodeURIComponent(iFrame);

  // we want all urls related to the test here, and not just the iframe urls
  // because we need to fail if the test is applied to the top window url.
  let urls = [url, iFrameURL, subFrameURL];

  let counter = 0;
  let tab = openTab(getMostRecentBrowserWindow(), url);
  let window = getTabContentWindow(tab);

  function wait4Iframes() {
    if (window.document.readyState != "complete" ||
        getFrames(window).length != 2) {
      return;
    }

    let pagemodOnExisting = pageMod.PageMod({
      include: ["*", "data:*"],
      attachTo: ["existing", "frame"],
      contentScriptWhen: 'ready',
      onAttach: function(worker) {
        // need to ignore urls that are not part of the test, because other
        // tests are not closing their tabs when they complete..
        if (urls.indexOf(worker.url) == -1)
          return;

        test.assertNotEqual(url,
                            worker.url,
                            'worker should not be attached to the top window');

        if (++counter < 2) {
          // we can rely on this order in this case because we are sure that
          // the frames being tested have completely loaded
          test.assertEqual(iFrameURL, worker.url, '1st attach is for top frame');
        }
        else if (counter > 2) {
          test.fail('applied page mod too many times');
        }
        else {
          test.assertEqual(subFrameURL, worker.url, '2nd attach is for sub frame');
          // need timeout because onAttach is called before the constructor returns
          timer.setTimeout(function() {
            pagemodOnExisting.destroy();
            pagemodOffExisting.destroy();
            closeTab(tab);
            test.done();
          }, 0);
        }
      }
    });

    let pagemodOffExisting = pageMod.PageMod({
      include: ["*", "data:*"],
      attachTo: ["frame"],
      contentScriptWhen: 'ready',
      onAttach: function(mod) {
        test.fail('pagemodOffExisting page-mod should not have been attached');
      }
    });
  }

  window.addEventListener("load", wait4Iframes, false);
};

exports.testIFramePostMessage = function(test) {
  test.waitUntilDone();

  tabs.open({
    url: data.url("test-iframe.html"),
    onReady: function(tab) {
      var worker = tab.attach({
        contentScriptFile: data.url('test-iframe.js'),
        contentScript: ' var iframePath = \'' + data.url('test-iframe-postmessage.html') + '\'',
        onMessage: function(msg) {
          test.assertEqual(msg.first, 'a string');
          test.assert(msg.second[1], "array");
          test.assertEqual(typeof msg.third, 'object');

          worker.destroy();
          tab.close(function() test.done());
        }
      });
    }
  });
<<<<<<< HEAD
};
=======
};

if (require("sdk/system/xul-app").is("Fennec")) {

  module.exports = {
    "test Unsupported Test": function UnsupportedTest (test) {
        test.pass(
          "Skipping this test until Fennec support is implemented." +
          "See bug 784224");
    }
  }
}
>>>>>>> 2544d8af
<|MERGE_RESOLUTION|>--- conflicted
+++ resolved
@@ -961,9 +961,6 @@
       });
     }
   });
-<<<<<<< HEAD
-};
-=======
 };
 
 if (require("sdk/system/xul-app").is("Fennec")) {
@@ -976,4 +973,3 @@
     }
   }
 }
->>>>>>> 2544d8af
