--- conflicted
+++ resolved
@@ -357,7 +357,6 @@
   });
 };
 
-<<<<<<< HEAD
 exports.testRelatedTabNoRequireTab = function(test) {
   test.waitUntilDone();
 
@@ -377,7 +376,8 @@
   });
 
   tabs.open(url);
-=======
+};
+
 exports.testRelatedTabNoOtherReqs = function(test) {
   test.waitUntilDone();
 
@@ -398,7 +398,6 @@
   tabs.open({
     url: "about:"
   });
->>>>>>> df9c6ffb
 };
 
 exports.testWorksWithExistingTabs = function(test) {
