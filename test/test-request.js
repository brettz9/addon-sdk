/* This Source Code Form is subject to the terms of the Mozilla Public
 * License, v. 2.0. If a copy of the MPL was not distributed with this
 * file, You can obtain one at http://mozilla.org/MPL/2.0/. */

const { Request } = require("sdk/request");
const { pathFor } = require("sdk/system");
const file = require("sdk/io/file");

const { Loader } = require("sdk/test/loader");
const options = require("@test/options");

const loader = Loader(module);
const httpd = loader.require("sdk/test/httpd");
if (options.parseable || options.verbose)
  loader.sandbox("sdk/test/httpd").DEBUG = true;
const { startServerAsync } = httpd;

<<<<<<< HEAD
=======
const { Cc, Ci, Cu } = require("chrome");
const { Services } = Cu.import("resource://gre/modules/Services.jsm");

>>>>>>> d7cbd9c6
// Use the profile directory for the temporary files as that will be deleted
// when tests are complete
const basePath = pathFor("ProfD")
const port = 8099;


exports.testOptionsValidator = function(test) {
  // First, a simple test to make sure we didn't break normal functionality.
  test.assertRaises(function () {
    Request({
      url: null
    });
  }, 'The option "url" must be one of the following types: string');

  // Next we'll have a Request that doesn't throw from c'tor, but from a setter.
  let req = Request({
    url: "http://playground.zpao.com/jetpack/request/text.php",
    onComplete: function () {}
  });
  test.assertRaises(function () {
    req.url = null;
  }, 'The option "url" must be one of the following types: string');
  // The url shouldn't have changed, so check that
  test.assertEqual(req.url, "http://playground.zpao.com/jetpack/request/text.php");
}

exports.testContentValidator = function(test) {
  test.waitUntilDone();
  Request({
    url: "data:text/html;charset=utf-8,response",
    content: { 'key1' : null, 'key2' : 'some value' },
    onComplete: function(response) {
      test.assertEqual(response.text, "response?key1=null&key2=some+value");
      test.done();
    }
  }).get();
};

// This is a request to a file that exists.
exports.testStatus200 = function (test) {
  let srv = startServerAsync(port, basePath);
  let content = "Look ma, no hands!\n";
  let basename = "test-request.txt"
  prepareFile(basename, content);

  test.waitUntilDone();
  var req = Request({
    url: "http://localhost:" + port + "/" + basename,
    onComplete: function (response) {
      test.assertEqual(this, req, "`this` should be request");
      test.assertEqual(response.status, 200);
      test.assertEqual(response.statusText, "OK");
      test.assertEqual(response.headers["Content-Type"], "text/plain");
      test.assertEqual(response.text, content);
      srv.stop(function() test.done());
    }
  }).get();
}

// This tries to get a file that doesn't exist
exports.testStatus404 = function (test) {
  var srv = startServerAsync(port, basePath);

  test.waitUntilDone();
  Request({
    // the following URL doesn't exist
    url: "http://localhost:" + port + "/test-request-404.txt",
    onComplete: function (response) {
      test.assertEqual(response.status, 404);
      test.assertEqual(response.statusText, "Not Found");
      srv.stop(function() test.done());
    }
  }).get();
}

// a simple file with a known header
exports.testKnownHeader = function (test) {
  var srv = startServerAsync(port, basePath);

 // Create the file that will be requested with the associated headers file
  let content = "This tests adding headers to the server's response.\n";
  let basename = "test-request-headers.txt";
  let headerContent = "x-jetpack-header: Jamba Juice\n";
  let headerBasename = "test-request-headers.txt^headers^";
  prepareFile(basename, content);
  prepareFile(headerBasename, headerContent);

  test.waitUntilDone();
  Request({
    url: "http://localhost:" + port + "/test-request-headers.txt",
    onComplete: function (response) {
      test.assertEqual(response.headers["x-jetpack-header"], "Jamba Juice");
      srv.stop(function() test.done());
    }
  }).get();
}

// complex headers
exports.testComplexHeader = function (test) {
  let srv = startServerAsync(port, basePath);

  let basename = "test-request-complex-headers.sjs";
  let content = handleRequest.toString();
  prepareFile(basename, content);

  let headers = {
    "x-jetpack-header": "Jamba Juice is: delicious",
    "x-jetpack-header-2": "foo,bar",
    "x-jetpack-header-3": "sup dawg, i heard you like x, so we put a x in " +
      "yo x so you can y while you y",
    "Set-Cookie": "foo=bar\nbaz=foo"
  }

  test.waitUntilDone();
  Request({
    url: "http://localhost:" + port + "/test-request-complex-headers.sjs",
    onComplete: function (response) {
      for (k in headers) {
        test.assertEqual(response.headers[k], headers[k]);
      }
      srv.stop(function() test.done());
    }
  }).get();
}

// Force Allow Third Party cookies
exports.test3rdPartyCookies = function (test) {
  let srv = startServerAsync(port, basePath);

  let basename = "test-request-3rd-party-cookies.sjs";

  // Function to handle the requests in the server
  let content = function handleRequest(request, response) {
    var cookiePresent = request.hasHeader("Cookie");
    // If no cookie, set it
    if(!cookiePresent) {
      response.setHeader("Set-Cookie", "cookie=monster;", "true");
      response.setHeader("x-jetpack-3rd-party", "false", "true");
    } else {
      // We got the cookie, say so
      response.setHeader("x-jetpack-3rd-party", "true", "true");
    }

    response.write("<html><body>This tests 3rd party cookies.</body></html>");
  }.toString()

  prepareFile(basename, content);

  // Disable the 3rd party cookies
  Services.prefs.setIntPref("network.cookie.cookieBehavior", 1);

  test.waitUntilDone();
  Request({
    url: "http://localhost:" + port + "/test-request-3rd-party-cookies.sjs",
    onComplete: function (response) {
      // Check that the server created the cookie
      test.assertEqual(response.headers['Set-Cookie'], 'cookie=monster;');

      // Check it wasn't there before
      test.assertEqual(response.headers['x-jetpack-3rd-party'], 'false');

      // Make a second request, and check that the server this time
      // got the cookie
      Request({
        url: "http://localhost:" + port + "/test-request-3rd-party-cookies.sjs",
        onComplete: function (response) {
          test.assertEqual(response.headers['x-jetpack-3rd-party'], 'true');
          srv.stop(function() test.done());
        }
      }).get();
    }
  }).get();
}

exports.testSimpleJSON = function (test) {
  let srv = startServerAsync(port, basePath);
  let json = { foo: "bar" };
  let basename = "test-request.json";
  prepareFile(basename, JSON.stringify(json));

  test.waitUntilDone();
  Request({
    url: "http://localhost:" + port + "/" + basename,
    onComplete: function (response) {
      assertDeepEqual(test, response.json, json);
      srv.stop(function() test.done());
    }
  }).get();
}

exports.testInvalidJSON = function (test) {
  let srv = startServerAsync(port, basePath);
  let basename = "test-request-invalid.json";
  prepareFile(basename, '"this": "isn\'t JSON"');

  test.waitUntilDone();
  Request({
    url: "http://localhost:" + port + "/" + basename,
    onComplete: function (response) {
      test.assertEqual(response.json, null);
      srv.stop(function() test.done());
    }
  }).get();
}

// All tests below here require a network connection. They will be commented out
// when checked in. If you'd like to run them, simply uncomment them.
//
// When we have the means, these tests will be converted so that they don't
// require an external server nor a network connection.

/*
exports.testGetWithParamsNotContent = function (test) {
  test.waitUntilDone();
  Request({
    url: "http://playground.zpao.com/jetpack/request/getpost.php?foo=bar",
    onComplete: function (response) {
      let expected = {
        "POST": [],
        "GET" : { foo: "bar" }
      };
      assertDeepEqual(test, response.json, expected);
      test.done();
    }
  }).get();
}

exports.testGetWithContent = function (test) {
  test.waitUntilDone();
  Request({
    url: "http://playground.zpao.com/jetpack/request/getpost.php",
    content: { foo: "bar" },
    onComplete: function (response) {
      let expected = {
        "POST": [],
        "GET" : { foo: "bar" }
      };
      assertDeepEqual(test, response.json, expected);
      test.done();
    }
  }).get();
}

exports.testGetWithParamsAndContent = function (test) {
  test.waitUntilDone();
  Request({
    url: "http://playground.zpao.com/jetpack/request/getpost.php?foo=bar",
    content: { baz: "foo" },
    onComplete: function (response) {
      let expected = {
        "POST": [],
        "GET" : { foo: "bar", baz: "foo" }
      };
      assertDeepEqual(test, response.json, expected);
      test.done();
    }
  }).get();
}

exports.testSimplePost = function (test) {
  test.waitUntilDone();
  Request({
    url: "http://playground.zpao.com/jetpack/request/getpost.php",
    content: { foo: "bar" },
    onComplete: function (response) {
      let expected = {
        "POST": { foo: "bar" },
        "GET" : []
      };
      assertDeepEqual(test, response.json, expected);
      test.done();
    }
  }).post();
}

exports.testEncodedContent = function (test) {
  test.waitUntilDone();
  Request({
    url: "http://playground.zpao.com/jetpack/request/getpost.php",
    content: "foo=bar&baz=foo",
    onComplete: function (response) {
      let expected = {
        "POST": [],
        "GET" : { foo: "bar", baz: "foo" }
      };
      assertDeepEqual(test, response.json, expected);
      test.done();
    }
  }).get();
}

exports.testEncodedContentWithSpaces = function (test) {
  test.waitUntilDone();
  Request({
    url: "http://playground.zpao.com/jetpack/request/getpost.php",
    content: "foo=bar+hop!&baz=foo",
    onComplete: function (response) {
      let expected = {
        "POST": [],
        "GET" : { foo: "bar hop!", baz: "foo" }
      };
      assertDeepEqual(test, response.json, expected);
      test.done();
    }
  }).get();
}

exports.testGetWithArray = function (test) {
  test.waitUntilDone();
  Request({
    url: "http://playground.zpao.com/jetpack/request/getpost.php",
    content: { foo: [1, 2], baz: "foo" },
    onComplete: function (response) {
      let expected = {
        "POST": [],
        "GET" : { foo: [1, 2], baz: "foo" }
      };
      assertDeepEqual(test, response.json, expected);
      test.done();
    }
  }).get();
}

exports.testGetWithNestedArray = function (test) {
  test.waitUntilDone();
  Request({
    url: "http://playground.zpao.com/jetpack/request/getpost.php",
    content: { foo: [1, 2, [3, 4]], bar: "baz" },
    onComplete: function (response) {
      let expected = {
        "POST": [],
        "GET" : this.content
      };
      assertDeepEqual(test, response.json, expected);
      test.done();
    }
  }).get();
}

exports.testGetWithNestedArray = function (test) {
  test.waitUntilDone();
  let request = Request({
    url: "http://playground.zpao.com/jetpack/request/getpost.php",
    content: {
      foo: [1, 2, {
        omg: "bbq",
        "all your base!": "are belong to us"
      }],
      bar: "baz"
    },
    onComplete: function (response) {
      let expected = {
        "POST": [],
        "GET" : request.content
      };
      assertDeepEqual(test, response.json, expected);
      test.done();
    }
  }).get();
}
*/

// This is not a proper testing for deep equal, but it's good enough for my uses
// here. It will do type coercion to check equality, but that's good here. Data
// coming from the server will be stringified and so "0" should be equal to 0.
function assertDeepEqual(test, obj1, obj2, msg) {
  function equal(o1, o2) {
    // cover our non-object cases well enough
    if (o1 == o2)
      return true;
    if (typeof(o1) != typeof(o2))
      return false;
    if (typeof(o1) != "object")
      return o1 == o2;

    let e = true;
    for (let key in o1) {
      let val = o1[key];
      e = e && key in o2 && equal(o2[key], val);
      if (!e)
        break;
    }
    for (let key in o2) {
      let val = o2[key]
      e = e && key in o1 && equal(o1[key], val);
      if (!e)
        break;
    }
    return e;
  }
  msg = msg || "objects not equal - " + JSON.stringify(obj1) + " != " +
               JSON.stringify(obj2);
  test.assert(equal(obj1, obj2), msg);
}

function prepareFile(basename, content) {
  let filePath = file.join(basePath, basename);
  let fileStream = file.open(filePath, 'w');
  fileStream.write(content);
  fileStream.close();
}

// Helper function for testComplexHeaders
function handleRequest(request, response) {
  // Test header with an extra colon
  response.setHeader("x-jetpack-header", "Jamba Juice is: delicious", "true");

  // Test that multiple headers with the same name coalesce
  response.setHeader("x-jetpack-header-2", "foo", "true");
  response.setHeader("x-jetpack-header-2", "bar", "true");

  // Test that headers with commas work
  response.setHeader("x-jetpack-header-3", "sup dawg, i heard you like x, " +
    "so we put a x in yo x so you can y while you y", "true");

  // Test that multiple cookies work
  response.setHeader("Set-Cookie", "foo=bar", "true");
  response.setHeader("Set-Cookie", "baz=foo", "true");

  response.write("<html><body>This file tests more complex headers.</body></html>");
}
<|MERGE_RESOLUTION|>--- conflicted
+++ resolved
@@ -15,12 +15,9 @@
   loader.sandbox("sdk/test/httpd").DEBUG = true;
 const { startServerAsync } = httpd;
 
-<<<<<<< HEAD
-=======
 const { Cc, Ci, Cu } = require("chrome");
 const { Services } = Cu.import("resource://gre/modules/Services.jsm");
 
->>>>>>> d7cbd9c6
 // Use the profile directory for the temporary files as that will be deleted
 // when tests are complete
 const basePath = pathFor("ProfD")
