--- conflicted
+++ resolved
@@ -446,15 +446,7 @@
 };
 
 // TEST: onClose event handler when a window is closed
-<<<<<<< HEAD
 exports.testTabsEvent_onCloseWindow = function(assert, done) {
-  openBrowserWindow(function(window, browser) {
-    let closeCount = 0, individualCloseCount = 0;
-    function listener() {
-      closeCount++;
-=======
-exports.testTabsEvent_onCloseWindow = function(test) {
-  test.waitUntilDone();
   let closeCount = 0;
   let individualCloseCount = 0;
 
@@ -470,13 +462,12 @@
         return;
       }
 
-      test.assertEqual(closeCount, 4, "Correct number of close events received");
-      test.assertEqual(individualCloseCount, 3,
-                       "Each tab with an attached onClose listener received a close " +
-                       "event when the window was closed");
-
-      test.done();
->>>>>>> 2892025b
+      assert.equal(closeCount, 4, "Correct number of close events received");
+      assert.equal(individualCloseCount, 3,
+                   "Each tab with an attached onClose listener received a close " +
+                   "event when the window was closed");
+
+      done();
     }
 
     // One tab is already open with the window
@@ -504,23 +495,6 @@
       onOpen: testCasePossiblyLoaded,
       onClose: endTest
     });
-<<<<<<< HEAD
-
-    function beginCloseWindow() {
-      close(window).then(function testFinished() {
-        tabs.removeListener("close", listener);
-
-        assert.equal(closeCount, 4, "Correct number of close events received");
-        assert.equal(individualCloseCount, 3,
-                         "Each tab with an attached onClose listener received a close " +
-                         "event when the window was closed");
-
-        done();
-      });
-    }
-
-=======
->>>>>>> 2892025b
   });
 }
 
@@ -823,30 +797,17 @@
     let win2 = openBrowserWindow(function() {
       assert.pass("window 2 is open");
 
-<<<<<<< HEAD
-      tabs.on("activate", function onActivate(tab) {
-        tabs.removeListener("activate", onActivate);
-        assert.pass("activate was called on windows focus change.");
-        assert.equal(tab.url, url1, 'the activated tab url is correct');
-
-        close(win2).then(function() {
-          assert.pass('window 2 was closed');
-          return close(win1);
-        }).then(done);
-      });
-=======
       focus(win2).then(function() {
         tabs.on("activate", function onActivate(tab) {
           tabs.removeListener("activate", onActivate);
-          test.pass("activate was called on windows focus change.");
-          test.assertEqual(tab.url, url1, 'the activated tab url is correct');
+          assert.pass("activate was called on windows focus change.");
+          assert.equal(tab.url, url1, 'the activated tab url is correct');
 
           close(win2).then(function() {
-            test.pass('window 2 was closed');
+            assert.pass('window 2 was closed');
             return close(win1);
-          }).then(test.done.bind(test));
+          }).then(done);
         });
->>>>>>> 2892025b
 
         win1.focus();
       });
