/* This Source Code Form is subject to the terms of the Mozilla Public
 * License, v. 2.0. If a copy of the MPL was not distributed with this
 * file, You can obtain one at http://mozilla.org/MPL/2.0/. */

const prefs = require("sdk/preferences/service");
const { id, name } = require("sdk/self");

const ADDON_LOG_LEVEL_PREF = "extensions." + id + ".sdk.console.logLevel";
const SDK_LOG_LEVEL_PREF = "extensions.sdk.console.logLevel";

const HAS_ORIGINAL_ADDON_LOG_LEVEL = prefs.has(ADDON_LOG_LEVEL_PREF);
const ORIGINAL_ADDON_LOG_LEVEL = prefs.get(ADDON_LOG_LEVEL_PREF);
const HAS_ORIGINAL_SDK_LOG_LEVEL = prefs.has(SDK_LOG_LEVEL_PREF);
const ORIGINAL_SDK_LOG_LEVEL = prefs.get(SDK_LOG_LEVEL_PREF);

exports.testPlainTextConsole = function(test) {
  var prints = [];
  function print(message) {
    prints.push(message);
  }
  function lastPrint() {
    var last = prints.slice(-1)[0];
    prints = [];
    return last;
  }

  prefs.set(SDK_LOG_LEVEL_PREF, "all");
  prefs.reset(ADDON_LOG_LEVEL_PREF);

  var Console = require("sdk/console/plain-text").PlainTextConsole;
  var con = new Console(print);

  test.pass("PlainTextConsole instantiates");

  con.log('testing', 1, [2, 3, 4]);
  test.assertEqual(lastPrint(), "info: " + name + ": testing 1 2,3,4\n",
                   "PlainTextConsole.log() must work.");

  con.info('testing', 1, [2, 3, 4]);
  test.assertEqual(lastPrint(), "info: " + name + ": testing 1 2,3,4\n",
                   "PlainTextConsole.info() must work.");

  con.warn('testing', 1, [2, 3, 4]);
  test.assertEqual(lastPrint(), "warn: " + name + ": testing 1 2,3,4\n",
                   "PlainTextConsole.warn() must work.");

  con.error('testing', 1, [2, 3, 4]);
  test.assertEqual(lastPrint(), "error: " + name + ": testing 1 2,3,4\n",
                   "PlainTextConsole.error() must work.");

  con.debug('testing', 1, [2, 3, 4]);
  test.assertEqual(lastPrint(), "debug: " + name + ": testing 1 2,3,4\n",
                   "PlainTextConsole.debug() must work.");

  con.log('testing', undefined);
  test.assertEqual(lastPrint(), "info: " + name + ": testing undefined\n",
                   "PlainTextConsole.log() must stringify undefined.");

  con.log('testing', null);
  test.assertEqual(lastPrint(), "info: " + name + ": testing null\n",
                   "PlainTextConsole.log() must stringify null.");

  con.log("testing", { toString: function() "obj.toString()" });
  test.assertEqual(lastPrint(), "info: " + name + ": testing obj.toString()\n",
                   "PlainTextConsole.log() must stringify custom toString.");

  con.log("testing", { toString: function() { throw "fail!"; } });
  test.assertEqual(lastPrint(), "info: " + name + ": testing <toString() error>\n",
                   "PlainTextConsole.log() must stringify custom bad toString.");

  con.exception(new Error("blah"));

  var tbLines = prints[0].split("\n");
  test.assertEqual(tbLines[0], "error: " + name + ": An exception occurred.");
  test.assertEqual(tbLines[1], "Error: blah");
  test.assertEqual(tbLines[2], module.uri + " 71");
  test.assertEqual(tbLines[3], "Traceback (most recent call last):");

  prints = [];
  con.trace();
  tbLines = prints[0].split("\n");
<<<<<<< HEAD
  test.assertEqual(tbLines[0], "info: " + require("sdk/self").name + ": Traceback (most recent call last):");
  test.assertEqual(tbLines[tbLines.length - 2].trim(), "con.trace();");
=======
  test.assertEqual(tbLines[0], "info: " + name + ": Traceback (most recent call last):");
  test.assertEqual(tbLines[4].trim(), "con.trace();");

  // Whether or not console methods should print at the various log levels,
  // structured as a hash of levels, each of which contains a hash of methods,
  // each of whose value is whether or not it should print, i.e.:
  // { [level]: { [method]: [prints?], ... }, ... }.
  let levels = {
    all:   { debug: true,  log: true,  info: true,  warn: true,  error: true  },
    debug: { debug: true,  log: true,  info: true,  warn: true,  error: true  },
    info:  { debug: false, log: true,  info: true,  warn: true,  error: true  },
    warn:  { debug: false, log: false, info: false, warn: true,  error: true  },
    error: { debug: false, log: false, info: false, warn: false, error: true  },
    off:   { debug: false, log: false, info: false, warn: false, error: false },
  };

  // The messages we use to test the various methods, as a hash of methods.
  let messages = {
    debug: "debug: " + name + ": \n",
    log: "info: " + name + ": \n",
    info: "info: " + name + ": \n",
    warn: "warn: " + name + ": \n",
    error: "error: " + name + ": \n",
  };

  for (let level in levels) {
    let methods = levels[level];
    for (let method in methods) {
      // We have to reset the log level pref each time we run the test
      // because the test runner relies on the console to print test output,
      // and test results would not get printed to the console for some
      // values of the pref.
      prefs.set(SDK_LOG_LEVEL_PREF, level);
      con[method]("");
      prefs.set(SDK_LOG_LEVEL_PREF, "all");
      test.assertEqual(lastPrint(), (methods[method] ? messages[method] : null),
                       "at log level '" + level + "', " + method + "() " +
                       (methods[method] ? "prints" : "doesn't print"));
    }
  }

  prefs.set(SDK_LOG_LEVEL_PREF, "off");
  prefs.set(ADDON_LOG_LEVEL_PREF, "all");
  con.debug("");
  test.assertEqual(lastPrint(), messages["debug"],
                   "addon log level 'all' overrides SDK log level 'off'");

  prefs.set(SDK_LOG_LEVEL_PREF, "all");
  prefs.set(ADDON_LOG_LEVEL_PREF, "off");
  con.error("");
  prefs.reset(ADDON_LOG_LEVEL_PREF);
  test.assertEqual(lastPrint(), null,
                   "addon log level 'off' overrides SDK log level 'all'");

  if (HAS_ORIGINAL_ADDON_LOG_LEVEL)
    prefs.set(ADDON_LOG_LEVEL_PREF, ORIGINAL_ADDON_LOG_LEVEL);
  else
    prefs.reset(ADDON_LOG_LEVEL_PREF);

  if (HAS_ORIGINAL_SDK_LOG_LEVEL)
    prefs.set(SDK_LOG_LEVEL_PREF, ORIGINAL_SDK_LOG_LEVEL);
  else
    prefs.reset(SDK_LOG_LEVEL_PREF);
>>>>>>> 1418c68f
};<|MERGE_RESOLUTION|>--- conflicted
+++ resolved
@@ -79,12 +79,8 @@
   prints = [];
   con.trace();
   tbLines = prints[0].split("\n");
-<<<<<<< HEAD
-  test.assertEqual(tbLines[0], "info: " + require("sdk/self").name + ": Traceback (most recent call last):");
+  test.assertEqual(tbLines[0], "info: " + name + ": Traceback (most recent call last):");
   test.assertEqual(tbLines[tbLines.length - 2].trim(), "con.trace();");
-=======
-  test.assertEqual(tbLines[0], "info: " + name + ": Traceback (most recent call last):");
-  test.assertEqual(tbLines[4].trim(), "con.trace();");
 
   // Whether or not console methods should print at the various log levels,
   // structured as a hash of levels, each of which contains a hash of methods,
@@ -146,5 +142,4 @@
     prefs.set(SDK_LOG_LEVEL_PREF, ORIGINAL_SDK_LOG_LEVEL);
   else
     prefs.reset(SDK_LOG_LEVEL_PREF);
->>>>>>> 1418c68f
 };