--- conflicted
+++ resolved
@@ -309,13 +309,7 @@
   assert.pass("Multiple destroys should not cause an error");
 };
 
-<<<<<<< HEAD
-tests.testContentScriptOptionsOption = function(test) {
-  test.waitUntilDone();
-
-=======
 exports.testContentScriptOptionsOption = function(assert, done) {
->>>>>>> d8a9203a
   let page = new Page({
     contentScript: "self.postMessage( [typeof self.options.d, self.options] );",
     contentScriptWhen: "end",
