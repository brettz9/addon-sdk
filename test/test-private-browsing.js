--- conflicted
+++ resolved
@@ -8,208 +8,6 @@
 const windows = require('sdk/windows').browserWindows;
 const winUtils = require('sdk/window/utils');
 
-<<<<<<< HEAD
-let pbService;
-// Currently, only Firefox implements the private browsing service.
-if (require("sdk/system/xul-app").is("Firefox")) {
-  try {
-    pbService = Cc["@mozilla.org/privatebrowsing;1"].
-                getService(Ci.nsIPrivateBrowsingService);
-  } catch(e) { /* PrivateBrowsingService has been removed (Bug 818800) */ }
-}
-
-if (pbService) {
-  // tests that isActive has the same value as the private browsing service
-  // expects
-  exports.testGetIsActive = function (test) {
-    test.assertEqual(pb.isActive, false,
-                     "private-browsing.isActive is correct without modifying PB service");
-
-    pbService.privateBrowsingEnabled = true;
-    test.assert(pb.isActive,
-                "private-browsing.isActive is correct after modifying PB service");
-
-    // Switch back to normal mode.
-    pbService.privateBrowsingEnabled = false;
-  };
-
-  // tests that activating does put the browser into private browsing mode
-  exports.testActivateDeactivate = function (test) {
-    test.waitUntilDone();
-    pb.once("start", function onStart() {
-      test.assertEqual(pbService.privateBrowsingEnabled, true,
-                       "private browsing mode was activated");
-      pb.deactivate();
-    });
-    pb.once("stop", function onStop() {
-      test.assertEqual(pbService.privateBrowsingEnabled, false,
-                       "private browsing mode was deactivate");
-      test.done();
-    });
-    pb.activate();
-  };
-
-  exports.testStart = function(test) {
-    test.waitUntilDone();
-    pb.on("start", function onStart() {
-      test.assertEqual(this, pb, "`this` should be private-browsing module");
-      test.assert(pbService.privateBrowsingEnabled,
-                  'private mode is active when "start" event is emitted');
-      test.assert(pb.isActive,
-                  '`isActive` is `true` when "start" event is emitted');
-      pb.removeListener("start", onStart);
-      test.done();
-    });
-    pb.activate();
-  };
-
-  exports.testStop = function(test) {
-    test.waitUntilDone();
-    pb.on("stop", function onStop() {
-      test.assertEqual(this, pb, "`this` should be private-browsing module");
-      test.assertEqual(pbService.privateBrowsingEnabled, false,
-                       "private mode is disabled when stop event is emitted");
-      test.assertEqual(pb.isActive, false,
-                       "`isActive` is `false` when stop event is emitted");
-      pb.removeListener("stop", onStop);
-      test.done();
-    });
-    pb.activate();
-    pb.deactivate();
-  };
-
-  exports.testAutomaticUnload = function(test) {
-    test.waitUntilDone();
-    // Create another private browsing instance and unload it
-    let { loader, errors } = LoaderWithHookedConsole();
-    let pb2 = loader.require("sdk/private-browsing");
-    let called = false;
-    pb2.on("start", function onStart() {
-      called = true;
-      test.fail("should not be called:x");
-    });
-    loader.unload();
-
-    // Then switch to private mode in order to check that the previous instance
-    // is correctly destroyed
-    pb.activate();
-    pb.once("start", function onStart() {
-      timer.setTimeout(function () {
-        test.assert(!called, 
-          "First private browsing instance is destroyed and inactive");
-
-        // Must reset to normal mode, so that next test starts with it.
-        pb.deactivate();
-        test.done();
-      }, 0);
-    });
-  };
-
-  exports.testBothListeners = function(test) {
-    test.waitUntilDone();
-    let stop = false;
-    let start = false;
-
-    function onStop() {
-      test.assertEqual(stop, false,
-                       "stop callback must be called only once");
-      test.assertEqual(pbService.privateBrowsingEnabled, false,
-                       "private mode is disabled when stop event is emitted");
-      test.assertEqual(pb.isActive, false,
-                       "`isActive` is `false` when stop event is emitted");
-
-      pb.on("start", finish);
-      pb.removeListener("start", onStart);
-      pb.removeListener("start", onStart2);
-      pb.activate();
-      stop = true;
-    }
-
-    function onStart() {
-      test.assertEqual(false, start,
-                       "stop callback must be called only once");
-      test.assert(pbService.privateBrowsingEnabled,
-                  "private mode is active when start event is emitted");
-      test.assert(pb.isActive,
-                  "`isActive` is `true` when start event is emitted");
-
-      pb.on("stop", onStop);
-      pb.deactivate();
-      start = true;
-    }
-
-    function onStart2() {
-      test.assert(start, "start listener must be called already");
-      test.assertEqual(false, stop, "stop callback must not be called yet");
-    }
-
-    function finish() {
-      test.assert(pbService.privateBrowsingEnabled, true,
-                  "private mode is active when start event is emitted");
-      test.assert(pb.isActive,
-                  "`isActive` is `true` when start event is emitted");
-
-      pb.removeListener("start", finish);
-      pb.removeListener("stop", onStop);
-
-      pb.deactivate();
-      pb.once("stop", function () {
-        test.assertEqual(pbService.privateBrowsingEnabled, false);
-        test.assertEqual(pb.isActive, false);
-
-        test.done();
-      });
-    }
-
-    pb.on("start", onStart);
-    pb.on("start", onStart2);
-    pbService.privateBrowsingEnabled = true;
-  };
-
-  exports["test activate private mode via handler"] = function(test) {
-    const tabs = require("sdk/tabs");
-
-    test.waitUntilDone();
-    function onReady(tab) {
-      if (tab.url == "about:robots")
-        tab.close(function() pb.activate());
-    }
-    function cleanup(tab) {
-      if (tab.url == "about:") {
-        tabs.removeListener("ready", cleanup);
-        tab.close(function onClose() {
-          test.done();
-        });
-      }
-    }
-
-    tabs.on("ready", onReady);
-    pb.once("start", function onStart() {
-      test.pass("private mode was activated");
-      pb.deactivate();
-    });
-    pb.once("stop", function onStop() {
-      test.pass("private mode was deactivated");
-      tabs.removeListener("ready", onReady);
-      tabs.on("ready", cleanup);
-    });
-
-    tabs.once("open", function onOpen() {
-      tabs.open("about:robots");
-    });
-    tabs.open("about:");
-  };
-}
-else {
-  // tests for the case where private browsing doesn't exist
-  exports.testNoImpl = function (test) {
-    test.assertEqual(pb.isActive, false,
-                     "pb.isActive returns false when private browsing isn't supported");
-  };
-}
-// disable tests
-module.exports = {};
-=======
 // is global pb is enabled?
 if (pbUtils.isGlobalPBSupported) {
   merge(module.exports, require('./private-browsing/global'));
@@ -230,4 +28,3 @@
   test.assertEqual(pb.isActive, false,
                    'pb.isActive returns false when private browsing isn\'t supported');
 };
->>>>>>> e5527326
