/* This Source Code Form is subject to the terms of the Mozilla Public
 * License, v. 2.0. If a copy of the MPL was not distributed with this
 * file, You can obtain one at http://mozilla.org/MPL/2.0/. */
'use strict';

const { Ci } = require('chrome');
const { pb, pbUtils, getOwnerWindow } = require('./private-browsing/helper');
const { merge } = require('sdk/util/object');
const windows = require('sdk/windows').browserWindows;
const winUtils = require('sdk/window/utils');

// is global pb is enabled?
if (pbUtils.isGlobalPBSupported) {
  merge(module.exports, require('./private-browsing/global'));
}
else if (pbUtils.isWindowPBSupported) {
  merge(module.exports, require('./private-browsing/windows'));
}

exports.testIsPrivateDefaults = function(test) {
  test.assertEqual(pb.isPrivate(), false, 'undefined is not private');
  test.assertEqual(pb.isPrivate('test'), false, 'strings are not private');
  test.assertEqual(pb.isPrivate({}), false, 'random objects are not private');
  test.assertEqual(pb.isPrivate(4), false, 'numbers are not private');
  test.assertEqual(pb.isPrivate(/abc/), false, 'regex are not private');
  test.assertEqual(pb.isPrivate(function() {}), false, 'functions are not private');
};

exports.testWindowDefaults = function(test) {
  test.assertEqual(windows.activeWindow.isPrivateBrowsing, false, 'window is not private browsing by default');
  let chromeWin = winUtils.getMostRecentBrowserWindow();
  test.assertEqual(pbUtils.getMode(chromeWin), false);
  test.assertEqual(pbUtils.isWindowPrivate(chromeWin), false);
}

// tests for the case where private browsing doesn't exist
exports.testIsActiveDefault = function(test) {
  test.assertEqual(pb.isActive, false,
                   'pb.isActive returns false when private browsing isn\'t supported');
};

<<<<<<< HEAD
exports.testUsePrivateBrowsing = function(test) {
  test.assert('usePrivateBrowsing' in pbUtils,
  	               'usePrivateBrowsing property exists');
  test.assertEqual(pbUtils.usePrivateBrowsing, false,
  	               'usePrivateBrowsing property is false by default');
=======
exports.testGetOwnerWindow = function(test) {
  let window = windows.activeWindow;
  let chromeWindow = getOwnerWindow(window);
  test.assertEqual(chromeWindow instanceof Ci.nsIDOMWindow, true, 'associated window is found');
  test.assertEqual(chromeWindow, getOwnerWindow(window.tabs[0]), 'associated window is the same for window and window\'s tab');
>>>>>>> d7cbd9c6
}<|MERGE_RESOLUTION|>--- conflicted
+++ resolved
@@ -39,17 +39,16 @@
                    'pb.isActive returns false when private browsing isn\'t supported');
 };
 
-<<<<<<< HEAD
 exports.testUsePrivateBrowsing = function(test) {
   test.assert('usePrivateBrowsing' in pbUtils,
   	               'usePrivateBrowsing property exists');
   test.assertEqual(pbUtils.usePrivateBrowsing, false,
   	               'usePrivateBrowsing property is false by default');
-=======
+};
+
 exports.testGetOwnerWindow = function(test) {
   let window = windows.activeWindow;
   let chromeWindow = getOwnerWindow(window);
   test.assertEqual(chromeWindow instanceof Ci.nsIDOMWindow, true, 'associated window is found');
   test.assertEqual(chromeWindow, getOwnerWindow(window.tabs[0]), 'associated window is the same for window and window\'s tab');
->>>>>>> d7cbd9c6
-}+};